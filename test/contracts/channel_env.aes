contract ChannelEnv =
  payable entrypoint coinbase() : address = Chain.coinbase

  payable entrypoint timestamp() : int = Chain.timestamp

  payable entrypoint block_height() : int = Chain.block_height

<<<<<<< HEAD
  entrypoint difficulty() : int = Chain.difficulty

  entrypoint caller() : address = Call.caller

  entrypoint origin() : address = Call.origin

  entrypoint creator() : address = Contract.creator
=======
  payable entrypoint difficulty() : int = Chain.difficulty
>>>>>>> f51187e8
<|MERGE_RESOLUTION|>--- conflicted
+++ resolved
@@ -5,14 +5,10 @@
 
   payable entrypoint block_height() : int = Chain.block_height
 
-<<<<<<< HEAD
-  entrypoint difficulty() : int = Chain.difficulty
+  payable entrypoint difficulty() : int = Chain.difficulty
 
-  entrypoint caller() : address = Call.caller
+  payable entrypoint caller() : address = Call.caller
 
-  entrypoint origin() : address = Call.origin
+  payable entrypoint origin() : address = Call.origin
 
-  entrypoint creator() : address = Contract.creator
-=======
-  payable entrypoint difficulty() : int = Chain.difficulty
->>>>>>> f51187e8
+  payable entrypoint creator() : address = Contract.creator
