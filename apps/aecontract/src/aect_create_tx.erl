%%%=============================================================================
%%% @copyright 2017, Aeternity Anstalt
%%% @doc
%%%    Module defining the Contract register transaction
%%% @end
%%%=============================================================================
-module(aect_create_tx).

-include("aecontract.hrl").

-behavior(aetx).

%% Behavior API
-export([new/1,
         type/0,
         fee/1,
         gas/1,
         ttl/1,
         nonce/1,
         origin/1,
         check/3,
         process/3,
         signers/2,
         version/0,
         serialization_template/1,
         serialize/1,
         deserialize/2,
         for_client/1
        ]).

%% Additional getters
-export([owner_id/1,
         owner_pubkey/1,
         code/1,
         contract_pubkey/1,
         vm_version/1,
         deposit/1,
         amount/1,
         gas_limit/1,
         gas_price/1,
         call_data/1,
         call_id/1
        ]).

-define(CONTRACT_CREATE_TX_VSN, 1).
-define(CONTRACT_CREATE_TX_TYPE, contract_create_tx).

%% Should this be in a header file somewhere?
-define(PUB_SIZE, 32).

-define(is_non_neg_integer(X), (is_integer(X) andalso (X >= 0))).

-record(contract_create_tx, {
          owner_id   :: aec_id:id(),
          nonce      :: non_neg_integer(),
          code       :: binary(),
          vm_version :: aect_contracts:vm_version(),
          fee        :: aect_contracts:amount(),
          deposit    :: aect_contracts:amount(),
          amount     :: aect_contracts:amount(),
          gas        :: aect_contracts:amount(),
          gas_price  :: aect_contracts:amount(),
          call_data  :: binary(),
          ttl        :: aetx:tx_ttl()
        }).

-type amount() :: aect_contracts:amount().

-opaque tx() :: #contract_create_tx{}.

-export_type([tx/0]).

%%%===================================================================
%%% Getters

-spec owner_id(tx()) -> aec_id:id().
owner_id(#contract_create_tx{owner_id = OwnerId}) ->
    OwnerId.

-spec owner_pubkey(tx()) -> aec_keys:pubkey().
owner_pubkey(#contract_create_tx{owner_id = OwnerId}) ->
    aec_id:specialize(OwnerId, account).

-spec code(tx()) -> binary().
code(#contract_create_tx{code = X}) ->
    X.

-spec contract_pubkey(tx()) -> aec_keys:pubkey().
contract_pubkey(#contract_create_tx{} = Tx) ->
    aect_contracts:compute_contract_pubkey(owner_pubkey(Tx), nonce(Tx)).

-spec vm_version(tx()) -> aect_contracts:vm_version().
vm_version(#contract_create_tx{vm_version = X}) ->
    X.

-spec deposit(tx()) -> amount().
deposit(#contract_create_tx{deposit = X}) ->
    X.

-spec amount(tx()) -> amount().
amount(#contract_create_tx{amount = X}) ->
    X.

-spec gas(tx()) -> amount().
gas(#contract_create_tx{} = Tx) ->
    gas_limit(Tx).

-spec gas_limit(tx()) -> amount().
gas_limit(#contract_create_tx{gas = X}) ->
    X.

-spec gas_price(tx()) -> amount().
gas_price(#contract_create_tx{gas_price = X}) ->
    X.

-spec call_data(tx()) -> binary().
call_data(#contract_create_tx{call_data = X}) ->
    X.

-spec call_id(tx()) -> aect_call:id().
call_id(#contract_create_tx{} = Tx) ->
    aect_call:id(owner_pubkey(Tx), nonce(Tx), contract_pubkey(Tx)).

%%%===================================================================
%%% Behavior API

-spec fee(tx()) -> integer().
fee(#contract_create_tx{fee = Fee}) ->
    Fee.

-spec ttl(tx()) -> aetx:tx_ttl().
ttl(#contract_create_tx{ttl = TTL}) ->
    TTL.

-spec new(map()) -> {ok, aetx:tx()}.
new(#{owner_id   := OwnerId,
      nonce      := Nonce,
      code       := Code,
      vm_version := VmVersion,
      deposit    := Deposit,
      amount     := Amount,
      gas        := Gas,
      gas_price  := GasPrice,
      call_data  := CallData,
      fee        := Fee} = Args) ->
    account = aec_id:specialize_type(OwnerId),
    Tx = #contract_create_tx{owner_id   = OwnerId,
                             nonce      = Nonce,
                             code       = Code,
                             vm_version = VmVersion,
                             deposit    = Deposit,
                             amount     = Amount,
                             gas        = Gas,
                             gas_price  = GasPrice,
                             call_data  = CallData,
                             fee        = Fee,
                             ttl        = maps:get(ttl, Args, 0)},
    {ok, aetx:new(?MODULE, Tx)}.

-spec type() -> atom().
type() ->
    ?CONTRACT_CREATE_TX_TYPE.

-spec nonce(tx()) -> non_neg_integer().
nonce(#contract_create_tx{nonce = Nonce}) ->
    Nonce.

-spec origin(tx()) -> aec_keys:pubkey().
origin(#contract_create_tx{} = Tx) ->
    owner_pubkey(Tx).

%% Owner should exist, and have enough funds for the fee, the amount
%% the deposit and the gas
-spec check(tx(), aec_trees:trees(), aetx_env:env()) -> {ok, aec_trees:trees()} | {error, term()}.
check(#contract_create_tx{nonce      = Nonce,
                          vm_version = VmVersion,
                          amount     = Amount,
                          gas        = Gas,
                          gas_price  = GasPrice,
                          deposit    = Deposit,
                          fee = Fee} = Tx,
      Trees, Env) when ?is_non_neg_integer(GasPrice) ->
    OwnerPubKey = owner_pubkey(Tx),
    Height = aetx_env:height(Env),
    RequiredAmount =
        case aetx_env:context(Env) of
            aetx_transaction -> Amount + Deposit + Fee + Gas * GasPrice;
            aetx_contract    -> Amount + Deposit
        end,
    Checks =
        [fun() ->
                 aetx_utils:check_account(OwnerPubKey, Trees, Nonce, RequiredAmount)
         end,
         fun() ->
                 case aect_contracts:is_legal_vm_version_at_height(create, VmVersion, Height) of
                     true  -> ok;
                     false -> {error, illegal_vm_version}
                 end
         end,
         fun() ->
                 if
                     ?IS_AEVM_SOPHIA(VmVersion) ->
                         case get_sophia_serialization(Tx) of
                             {ok, #{type_info := TypeInfo}} ->
                                 check_init_function(Tx, TypeInfo);
                             {error, _} = Err -> Err
                         end;
                     VmVersion =:= ?AEVM_01_Solidity_01 ->
                         ok
                 end
         end
        ],
    case aeu_validation:run(Checks) of
        ok              -> {ok, Trees};
        {error, Reason} -> {error, Reason}
    end.

get_sophia_serialization(#contract_create_tx{code = SerializedCode}) ->
    try aect_sophia:deserialize(SerializedCode) of
        Map -> {ok, Map}
    catch
        _:_ -> {error, bad_sophia_code}
    end.

check_init_function(#contract_create_tx{call_data = CallData}, TypeInfo) ->
    case aeso_abi:get_function_hash_from_calldata(CallData) of
        {ok, Hash} ->
            case aeso_abi:function_name_from_type_hash(Hash, TypeInfo) of
                {ok, <<"init">>} -> ok;
                _ -> {error, bad_init_function}
            end;
        _Other -> {error, bad_init_function}
    end.

-spec signers(tx(), aec_trees:trees()) -> {ok, [aec_keys:pubkey()]}.
signers(#contract_create_tx{} = Tx, _) ->
    {ok, [owner_pubkey(Tx)]}.

-spec process(tx(), aec_trees:trees(), aetx_env:env()) -> {ok, aec_trees:trees()}.
process(#contract_create_tx{owner_id   = OwnerId,
                            nonce      = Nonce,
                            amount     = Amount,
                            gas        = Gas,
                            gas_price  = GasPrice,
                            deposit    = Deposit,
                            fee        = Fee} = CreateTx,
        Trees0, Env) ->
    Height = aetx_env:height(Env),
    OwnerPubKey = owner_pubkey(CreateTx),

    {Contract, Trees1} = create_contract(CreateTx, Trees0),
    ContractId = aect_contracts:id(Contract),
    ContractPubKey  = aect_contracts:pubkey(Contract),

    %% Charge the fee, the gas (the unused portion will be refunded)
    %% and the deposit (stored in the contract) to the contract owner (caller),
    %% and transfer the funds (amount) to the contract account.
    %% Also bump nonce.
    Charges =
        case aetx_env:context(Env) of
            aetx_transaction -> Deposit + Fee + Gas * GasPrice;
            aetx_contract    -> Deposit
        end,
    Trees2 = spend(OwnerPubKey, ContractPubKey, Amount, Charges, Nonce,
                   Trees1, Env),

    %% Create the init call.
    Call0 = aect_call:new(OwnerId, Nonce, ContractId, Height, GasPrice),
    %% Execute init calQl to get the contract state and return value
    {CallRes, Trees3} =
        run_contract(CreateTx, Call0, Env, Trees2, Contract, ContractPubKey),

    Rollback =
        fun(CallResX) ->
            %% Don't create the contract if 'init' fails!
            %% Go back to state trees without contract or any account changes
            %% Spend gas + fee
            %% (The VM will decide how much gas is used: 0, some, all.)
            Trees4 = aect_utils:insert_call_in_trees(CallResX, Trees0),
            UsedAmount = aect_call:gas_used(CallResX) * GasPrice,
            Trees5 = spend(OwnerPubKey, ContractPubKey, 0, Fee + UsedAmount, Nonce,
                           Trees4, Env),
            {ok, Trees5}
        end,

    case aect_call:return_type(CallRes) of
        ok ->
            case initialize_contract(CreateTx, ContractPubKey, Contract,
                                     CallRes, Trees3, Env) of
                Ok = {ok, _} ->
                    Ok;
                {error, _}   ->
                    CallRes1 =
                        aect_call:set_return_value(<<"out_of_gas">>,
                            aect_call:set_return_type(error, CallRes)),
                    Rollback(CallRes1)
            end;
        E ->
            lager:debug("Init call error ~w ~w~n",[E, CallRes]),
            Rollback(CallRes)
    end.


create_contract(CreateTx, Trees0) ->
    %% Create the contract and insert it into the contract state tree
    %%   The public key for the contract is generated from the owners pubkey
    %%   and the nonce, so that no one has the private key.
    Contract        = aect_contracts:new(CreateTx),
    ContractsTree0  = aec_trees:contracts(Trees0),
    ContractsTree1  = aect_state_tree:insert_contract(Contract, ContractsTree0),
    Trees1          = aec_trees:set_contracts(Trees0, ContractsTree1),
    {Contract, Trees1}.


spend(SenderPubKey, ReceiverPubKey, Value, Fee, Nonce,
      Trees, Env) ->
    Height = aetx_env:height(Env),
    {ok, SpendTx} = aec_spend_tx:new(
                      #{ sender_id    => aec_id:create(account, SenderPubKey)
                       , recipient_id => aec_id:create(account, ReceiverPubKey)
                       , amount       => Value
                       , fee          => Fee
                       , ttl          => Height
                       , nonce        => Nonce
                       , payload      => <<>>}),
    Trees1 = aec_trees:ensure_account(ReceiverPubKey, Trees),
    {ok, Trees2} = aetx:process(SpendTx, Trees1, Env),
    Trees2.

run_contract(#contract_create_tx{ nonce      =_Nonce
                                , code       = Code
                                , vm_version = VmVersion
                                , amount     =_Amount
                                , gas        = Gas
                                , gas_price  = GasPrice
                                , call_data  = CallData
                                } = Tx,
             Call, Env, Trees, Contract, ContractPubKey)->
    Caller = owner_pubkey(Tx),
    CallStack = [], %% TODO: should we have a call stack for create_tx also
                    %% when creating a contract in a contract.

    Store     = aect_contracts:state(Contract),
    CallDef = #{ caller      => Caller
               , contract    => ContractPubKey
               , gas         => Gas
               , gas_price   => GasPrice
               , call_data   => CallData
               , amount      => 0 %% Initial call takes no amount
               , call_stack  => CallStack
               , code        => Code
               , store       => Store
               , call        => Call
               , trees       => Trees
               , tx_env      => Env
               , off_chain   => false
               },
    aect_dispatch:run(VmVersion, CallDef).


initialize_contract(#contract_create_tx{vm_version = VmVersion,
                                        amount     =_Amount,
                                        gas        = Gas,
                                        gas_price  = GasPrice} = Tx,
                    _ContractPubKey, Contract,
                    CallRes, Trees, Env) ->
    OwnerPubKey = owner_pubkey(Tx),

    %% Insert the call into the state tree for one block.
    %% This is mainly to make the return type (ok | error | revert) accessible.
    %% The return value is cleared (empty binary) for init calls.
    %% Each block starts with an empty calls tree.
    ClearedCallRes = aect_call:set_return_value(<<>>, CallRes),
    Trees1 = aect_utils:insert_call_in_trees(ClearedCallRes, Trees),

    %% Refund unused gas.
    Trees2 =
        case aetx_env:context(Env) of
            aetx_transaction ->
                aect_utils:refund_unused_gas(OwnerPubKey, GasPrice, Gas, CallRes, Trees1);
            aetx_contract ->
                Trees1
        end,

    %% TODO: Move ABI specific code to abi module(s).
<<<<<<< HEAD
    Contract1 =
        case VmVersion of
            _ when ?IS_AEVM_SOPHIA(VmVersion) ->
                %% Save the initial state (returned by `init`) in the store.
                InitState  = aect_call:return_value(CallRes),
                %% TODO: move to/from_sophia_state to make nicer dependencies?
                aect_contracts:set_state(
                  aevm_eeevm_store:from_sophia_state(InitState), Contract);
            ?AEVM_01_Solidity_01 ->
                %% Solidity inital call returns the code to store in the contract.
                NewCode = aect_call:return_value(CallRes),
                aect_contracts:set_code(NewCode, Contract)
        end,
    ContractsTree0 = aec_trees:contracts(Trees2),
    ContractsTree1 = aect_state_tree:enter_contract(Contract1, ContractsTree0),
    {ok, aec_trees:set_contracts(Trees2, ContractsTree1)}.

=======
    case VmVersion of
        ?AEVM_01_Sophia_01 ->
            %% Save the initial state (returned by `init`) in the store.
            InitState = aect_call:return_value(CallRes),
            %% TODO: move to/from_sophia_state to make nicer dependencies?
            case aevm_eeevm_store:from_sophia_state(InitState) of
                {ok, Store} ->
                    Contract1 = aect_contracts:set_state(Store, Contract),
                    {ok, set_contract(Contract1, Trees2)};
                Err = {error, _} ->
                    Err
            end;
        ?AEVM_01_Solidity_01 ->
            %% Solidity inital call returns the code to store in the contract.
            NewCode = aect_call:return_value(CallRes),
            {ok, set_contract(aect_contracts:set_code(NewCode, Contract), Trees2)}
    end.
>>>>>>> a96e59e0

set_contract(Contract, Trees) ->
    ContractsTree0 = aec_trees:contracts(Trees),
    ContractsTree1 = aect_state_tree:enter_contract(Contract, ContractsTree0),
    aec_trees:set_contracts(Trees, ContractsTree1).

serialize(#contract_create_tx{owner_id   = OwnerId,
                              nonce      = Nonce,
                              code       = Code,
                              vm_version = VmVersion,
                              fee        = Fee,
                              ttl        = TTL,
                              deposit    = Deposit,
                              amount     = Amount,
                              gas        = Gas,
                              gas_price  = GasPrice,
                              call_data  = CallData}) ->
    {version(),
     [ {owner_id, OwnerId}
     , {nonce, Nonce}
     , {code, Code}
     , {vm_version, VmVersion}
     , {fee, Fee}
     , {ttl, TTL}
     , {deposit, Deposit}
     , {amount, Amount}
     , {gas, Gas}
     , {gas_price, GasPrice}
     , {call_data, CallData}
     ]}.

deserialize(?CONTRACT_CREATE_TX_VSN,
            [ {owner_id, OwnerId}
            , {nonce, Nonce}
            , {code, Code}
            , {vm_version, VmVersion}
            , {fee, Fee}
            , {ttl, TTL}
            , {deposit, Deposit}
            , {amount, Amount}
            , {gas, Gas}
            , {gas_price, GasPrice}
            , {call_data, CallData}]) ->
    account = aec_id:specialize_type(OwnerId),
    #contract_create_tx{owner_id   = OwnerId,
                        nonce      = Nonce,
                        code       = Code,
                        vm_version = VmVersion,
                        fee        = Fee,
                        ttl        = TTL,
                        deposit    = Deposit,
                        amount     = Amount,
                        gas        = Gas,
                        gas_price  = GasPrice,
                        call_data  = CallData}.

serialization_template(?CONTRACT_CREATE_TX_VSN) ->
    [ {owner_id, id}
    , {nonce, int}
    , {code, binary}
    , {vm_version, int}
    , {fee, int}
    , {ttl, int}
    , {deposit, int}
    , {amount, int}
    , {gas, int}
    , {gas_price, int}
    , {call_data, binary}
    ].

for_client(#contract_create_tx{ owner_id   = OwnerId,
                                nonce      = Nonce,
                                code       = Code,
                                vm_version = VmVersion,
                                fee        = Fee,
                                ttl        = TTL,
                                deposit    = Deposit,
                                amount     = Amount,
                                gas        = Gas,
                                gas_price  = GasPrice,
                                call_data  = CallData}) ->
    #{<<"owner_id">>    => aehttp_api_encoder:encode(id_hash, OwnerId),
      <<"nonce">>       => Nonce,
      <<"code">>        => aehttp_api_encoder:encode(contract_bytearray, Code),
      <<"vm_version">>  => aeu_hex:hexstring_encode(<<VmVersion:8>>),
      <<"fee">>         => Fee,
      <<"ttl">>         => TTL,
      <<"deposit">>     => Deposit,
      <<"amount">>      => Amount,
      <<"gas">>         => Gas,
      <<"gas_price">>   => GasPrice,
      <<"call_data">>   => aehttp_api_encoder:encode(contract_bytearray, CallData)}.

%%%===================================================================
%%% Internal functions

-spec version() -> non_neg_integer().
version() ->
    ?CONTRACT_CREATE_TX_VSN.
<|MERGE_RESOLUTION|>--- conflicted
+++ resolved
@@ -383,29 +383,10 @@
         end,
 
     %% TODO: Move ABI specific code to abi module(s).
-<<<<<<< HEAD
-    Contract1 =
-        case VmVersion of
-            _ when ?IS_AEVM_SOPHIA(VmVersion) ->
-                %% Save the initial state (returned by `init`) in the store.
-                InitState  = aect_call:return_value(CallRes),
-                %% TODO: move to/from_sophia_state to make nicer dependencies?
-                aect_contracts:set_state(
-                  aevm_eeevm_store:from_sophia_state(InitState), Contract);
-            ?AEVM_01_Solidity_01 ->
-                %% Solidity inital call returns the code to store in the contract.
-                NewCode = aect_call:return_value(CallRes),
-                aect_contracts:set_code(NewCode, Contract)
-        end,
-    ContractsTree0 = aec_trees:contracts(Trees2),
-    ContractsTree1 = aect_state_tree:enter_contract(Contract1, ContractsTree0),
-    {ok, aec_trees:set_contracts(Trees2, ContractsTree1)}.
-
-=======
     case VmVersion of
-        ?AEVM_01_Sophia_01 ->
+        _ when ?IS_AEVM_SOPHIA(VmVersion) ->
             %% Save the initial state (returned by `init`) in the store.
-            InitState = aect_call:return_value(CallRes),
+            InitState  = aect_call:return_value(CallRes),
             %% TODO: move to/from_sophia_state to make nicer dependencies?
             case aevm_eeevm_store:from_sophia_state(InitState) of
                 {ok, Store} ->
@@ -417,9 +398,8 @@
         ?AEVM_01_Solidity_01 ->
             %% Solidity inital call returns the code to store in the contract.
             NewCode = aect_call:return_value(CallRes),
-            {ok, set_contract(aect_contracts:set_code(NewCode, Contract), Trees2)}
+            aect_contracts:set_code(NewCode, Contract)
     end.
->>>>>>> a96e59e0
 
 set_contract(Contract, Trees) ->
     ContractsTree0 = aec_trees:contracts(Trees),
