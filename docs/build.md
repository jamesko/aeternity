--- conflicted
+++ resolved
@@ -79,15 +79,9 @@
 git clone https://github.com/aeternity/aeternity.git aeternity_source && cd aeternity_source
 ```
 
-<<<<<<< HEAD
-Identify the version to be built:
 ```
-VERSION=4.2.1
-```
-=======
 **NOTE**: By default git will checkout the `master` (default) branch of the source code.
 To build a particular version it should be checkout first:
->>>>>>> f51187e8
 
 
 ```bash
