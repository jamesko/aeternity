%%%=============================================================================
%%% @copyright 2017, Aeternity Anstalt
%%% @doc
%%%    Module defining the Contract call transaction
%%% @end
%%%=============================================================================
-module(aect_call_tx).

-include("aecontract.hrl").

-behavior(aetx).

%% Behavior API
-export([new/1,
         type/0,
         fee/1,
         gas/1,
         ttl/1,
         nonce/1,
         origin/1,
         check/3,
         process/3,
         signers/2,
         version/0,
         serialization_template/1,
         serialize/1,
         deserialize/2,
         for_client/1
        ]).

-export([process_call_from_contract/3]).

%% Additional getters
-export([call_id/1,
         caller_id/1,
         caller_pubkey/1,
         contract_id/1,
         contract_pubkey/1,
         abi_version/1,
         amount/1,
         gas_limit/1,
         gas_price/1,
         call_data/1,
         call_stack/1]).

-define(CONTRACT_CALL_TX_VSN, 1).
-define(CONTRACT_CALL_TX_TYPE, contract_call_tx).

-define(is_non_neg_integer(X), (is_integer(X) andalso (X >= 0))).

-record(contract_call_tx, {
          caller_id        :: aec_id:id(),
          nonce            :: integer(),
          contract_id      :: aec_id:id(),
          abi_version      :: aect_contracts:abi_version(),
          fee              :: integer(),
          ttl              :: aetx:tx_ttl(),
          amount           :: aect_contracts:amount(),
          gas              :: aect_contracts:amount(),
          gas_price        :: aect_contracts:amount(),
          call_data        :: binary(),
          call_stack  = [] :: [non_neg_integer()],
            %% addresses (the pubkey as an integer) of contracts on the call
            %% stack, not serialized
          call_origin      :: aec_keys:pubkey()
            %% Only different from caller if this is called from a contract,
            %% not serialized
          }).

-opaque tx() :: #contract_call_tx{}.

-export_type([tx/0]).

-spec new(map()) -> {ok, aetx:tx()}.
new(#{caller_id   := CallerId,
      nonce       := Nonce,
      contract_id := ContractId,
      abi_version := ABIVersion,
      fee         := Fee,
      amount      := Amount,
      gas         := Gas,
      gas_price   := GasPrice,
      call_data   := CallData} = Args) ->
    CallStack = maps:get(call_stack, Args, []),
    TTL = maps:get(ttl, Args, 0),
    CallOrigin =
        case aec_id:specialize(CallerId) of
            {contract, Pubkey} -> maps:get(origin, Args, Pubkey);
            {account,  Pubkey} -> maps:get(origin, Args, Pubkey)
        end,
    contract = aec_id:specialize_type(ContractId),
    Tx = #contract_call_tx{caller_id   = CallerId,
                           nonce       = Nonce,
                           contract_id = ContractId,
                           abi_version = ABIVersion,
                           fee         = Fee,
                           ttl         = TTL,
                           amount      = Amount,
                           gas         = Gas,
                           gas_price   = GasPrice,
                           call_data   = CallData,
                           call_stack  = CallStack,
                           call_origin = CallOrigin
                          },
    {ok, aetx:new(?MODULE, Tx)}.

-spec type() -> atom().
type() ->
    ?CONTRACT_CALL_TX_TYPE.

-spec fee(tx()) -> integer().
fee(#contract_call_tx{fee = F}) ->
    F.

-spec ttl(tx()) -> aetx:tx_ttl().
ttl(#contract_call_tx{ttl = TTL}) ->
    TTL.

-spec nonce(tx()) -> non_neg_integer().
nonce(#contract_call_tx{nonce = Nonce}) ->
    Nonce.

-spec origin(tx()) -> aec_keys:pubkey().
origin(#contract_call_tx{} = Tx) ->
    caller_pubkey(Tx).

-spec call_id(tx()) -> aect_call:id().
call_id(#contract_call_tx{} = Tx) ->
    aect_call:id(caller_pubkey(Tx), nonce(Tx), contract_pubkey(Tx)).

<<<<<<< HEAD
%% CallerAccount should exist, and have enough funds for the fee + gas
%% Contract should exist, be eligeble for a call at this height, and its
%% abi_version should match the one in the call.
=======
>>>>>>> f6faea08
-spec check(tx(), aec_trees:trees(), aetx_env:env()) -> {ok, aec_trees:trees()} | {error, term()}.
check(#contract_call_tx{}, Trees,_Env) ->
    %% Checks are in process/3
    {ok, Trees}.

-spec signers(tx(), aec_trees:trees()) -> {ok, [aec_keys:pubkey()]}.
signers(Tx, _) ->
    {ok, [caller_pubkey(Tx)]}.

-spec process(tx(), aec_trees:trees(), aetx_env:env()) -> {ok, aec_trees:trees()}.
<<<<<<< HEAD
process(Tx, Trees, Env) ->
    {ok, Call, Trees1} = process_call(Tx, Trees, Env),

    %% Insert the call into the state tree. This is mainly to remember what the
    %% return value was so that the caller can access it easily.
    %% Each block starts with an empty calls tree. Only for the top-level transaction.
    case aetx_env:context(Env) of
        aetx_transaction -> {ok, aect_utils:insert_call_in_trees(Call, Trees1)};
        aetx_contract    -> {ok, Trees1}
    end.

%% Process a call transaction and return the call object, without writing it to the state trees.
-spec process_call(tx(), aec_trees:trees(), aetx_env:env()) -> {ok, aect_call:call(), aec_trees:trees()}.
process_call(#contract_call_tx{caller_id   = CallerId,
                               nonce       = Nonce,
                               contract_id = ContractId,
                               fee         = Fee,
                               gas         = Gas,
                               gas_price   = GasPrice,
                               amount      = Value} = CallTx,
        Trees1, Env) ->
    Height = aetx_env:height(Env),

    %% Transfer the attached funds to the callee (before calling the contract!).
    %% When calling from the top-level we charge Fee and Gas as well.
    %% Also bump nonce.
    Charges =
        case aetx_env:context(Env) of
            aetx_transaction -> Fee + Gas * GasPrice;
            aetx_contract    -> 0
        end,
    CallerPubkey = caller_pubkey(CallTx),
    ContractPubkey = contract_pubkey(CallTx),
    Trees2 = spend(CallerPubkey, ContractPubkey, Value, Charges, Nonce, Trees1, Env),

    %% Create the call.
    Call0 = aect_call:new(CallerId, Nonce, ContractId, Height, GasPrice),

    %% Run the contract code. Also computes the amount of gas left and updates
    %% the call object.
    {Call, Trees3} = run_contract(CallTx, Call0, Env, Trees2),

    %% Roll back state changes if call failed
    Trees4 =
        case aect_call:return_type(Call) of
            ok -> Trees3;
            E  ->
                lager:debug("Contract call error ~w ~w~n",[E, Call]),
                %% We still need to charge gas and fee for the top-level call
                case aetx_env:context(Env) of
                    aetx_transaction -> spend(CallerPubkey, ContractPubkey, 0, Charges, Nonce, Trees1, Env);
                    aetx_contract    -> Trees1
                end
        end,

    %% Refund unused gas.
    Trees5 =
        case aetx_env:context(Env) of
            aetx_transaction ->
                aect_utils:refund_unused_gas(CallerPubkey, GasPrice, Gas, Call, Trees4);
            aetx_contract ->
                Trees4
        end,

    {ok, Call, Trees5}.

spend(CallerPubkey, ContractPubkey, Value, Fee, Nonce, Trees, Env) ->
    {ok, SpendTx} =
        aec_spend_tx:new(#{ sender_id    => aec_id:create(account, CallerPubkey)
                          , recipient_id => aec_id:create(account, ContractPubkey)
                          , amount       => Value
                          , fee          => Fee
                          , nonce        => Nonce
                          , payload      => <<>>}),
    %% These spends should always be evaluated in contract context
    %% (i.e., no checks for minimum fee etc)
    Env1 = aetx_env:set_context(Env, aetx_contract),
    {ok, Trees1} = aetx:check(SpendTx, Trees, Env1),
    {ok, Trees2} = aetx:process(SpendTx, Trees1, Env),
    Trees2.

run_contract(#contract_call_tx{ nonce       = _Nonce
                              , amount      = Amount
                              , gas         = Gas
                              , gas_price   = GasPrice
                              , call_data   = CallData
                              , call_stack  = CallStack
                              , call_origin = Origin
                              } = Tx, Call, Env, Trees) ->
    CallerPubkey   = caller_pubkey(Tx),
    ContractPubkey = contract_pubkey(Tx),
    ContractsTree  = aec_trees:contracts(Trees),
    Contract       = aect_state_tree:get_contract(ContractPubkey, ContractsTree),
    Code           = aect_contracts:code(Contract),
    Store          = aect_contracts:state(Contract),
    CallDef = #{ caller     => CallerPubkey
               , contract   => ContractPubkey
               , gas        => Gas
               , gas_price  => GasPrice
               , call_data  => CallData
               , amount     => Amount
               , call_stack => CallStack
               , code       => Code
               , store      => Store
               , call       => Call
               , trees      => Trees
               , tx_env     => Env
               , off_chain  => false
               , origin     => Origin
               },
    aect_dispatch:run(aect_contracts:ct_version(Contract), CallDef).
=======
process(#contract_call_tx{} = Tx, Trees, Env) ->
    %% Assert
    aetx_transaction = aetx_env:context(Env),
    Instructions =
        aec_tx_processor:contract_call_tx_instructions(
          caller_pubkey(Tx),
          contract_pubkey(Tx),
          call_data(Tx),
          gas_limit(Tx),
          gas_price(Tx),
          amount(Tx),
          call_stack(Tx),
          vm_version(Tx),
          fee(Tx),
          nonce(Tx)),
    aec_tx_processor:eval(Instructions, Trees, Env).

-spec process_call_from_contract(tx(), aec_trees:trees(), aetx_env:env()) ->
                                        {ok, aect_call:call(), aec_trees:trees()}
                                            | {error, term()}.
process_call_from_contract(#contract_call_tx{} = Tx, Trees, Env) ->
    %% Assert
    aetx_contract = aetx_env:context(Env),
    Instructions =
        aec_tx_processor:contract_call_from_contract_instructions(
          caller_pubkey(Tx),
          contract_pubkey(Tx),
          call_data(Tx),
          gas_limit(Tx),
          gas_price(Tx),
          amount(Tx),
          call_stack(Tx),
          vm_version(Tx),
          fee(Tx),
          nonce(Tx)),
    aec_tx_processor:eval_with_return(Instructions, Trees, Env).
>>>>>>> f6faea08

serialize(#contract_call_tx{caller_id   = CallerId,
                            nonce       = Nonce,
                            contract_id = ContractId,
                            abi_version = ABIVersion,
                            fee         = Fee,
                            ttl         = TTL,
                            amount      = Amount,
                            gas         = Gas,
                            gas_price   = GasPrice,
                            call_data   = CallData}) ->
    %% Note that the call_stack is not serialized. This is ok since we don't
    %% serialize transactions originating from contract execution, and for
    %% top-level transactions the call_stack is always empty.
    {version(),
     [ {caller_id, CallerId}
     , {nonce, Nonce}
     , {contract_id, ContractId}
     , {abi_version, ABIVersion}
     , {fee, Fee}
     , {ttl, TTL}
     , {amount, Amount}
     , {gas, Gas}
     , {gas_price, GasPrice}
     , {call_data, CallData}
     ]}.

deserialize(?CONTRACT_CALL_TX_VSN,
            [ {caller_id, CallerId}
            , {nonce, Nonce}
            , {contract_id, ContractId}
            , {abi_version, ABIVersion}
            , {fee, Fee}
            , {ttl, TTL}
            , {amount, Amount}
            , {gas, Gas}
            , {gas_price, GasPrice}
            , {call_data, CallData}]) ->
    {account, Origin} = aec_id:specialize(CallerId),
    contract = aec_id:specialize_type(ContractId),
    #contract_call_tx{caller_id   = CallerId,
                      nonce       = Nonce,
                      contract_id = ContractId,
                      abi_version = ABIVersion,
                      fee         = Fee,
                      ttl         = TTL,
                      amount      = Amount,
                      gas         = Gas,
                      gas_price   = GasPrice,
                      call_data   = CallData,
                      call_origin = Origin
                     }.

serialization_template(?CONTRACT_CALL_TX_VSN) ->
    [ {caller_id, id}
    , {nonce, int}
    , {contract_id, id}
    , {abi_version, int}
    , {fee, int}
    , {ttl, int}
    , {amount, int}
    , {gas, int}
    , {gas_price, int}
    , {call_data, binary}
    ].

-spec version() -> non_neg_integer().
version() ->
    ?CONTRACT_CALL_TX_VSN.

for_client(#contract_call_tx{caller_id   = CallerId,
                             nonce       = Nonce,
                             contract_id = ContractId,
                             abi_version = ABIVersion,
                             fee         = Fee,
                             ttl         = TTL,
                             amount      = Amount,
                             gas         = Gas,
                             gas_price   = GasPrice,
                             call_data   = CallData}) ->
    #{<<"caller_id">>   => aehttp_api_encoder:encode(id_hash, CallerId),
      <<"nonce">>       => Nonce,
      <<"contract_id">> => aehttp_api_encoder:encode(id_hash, ContractId),
      <<"abi_version">> => aeu_hex:hexstring_encode(<<ABIVersion:16>>),
      <<"fee">>         => Fee,
      <<"ttl">>         => TTL,
      <<"amount">>      => Amount,
      <<"gas">>         => Gas,
      <<"gas_price">>   => GasPrice,
      <<"call_data">>   => aehttp_api_encoder:encode(contract_bytearray, CallData)}.

%% -- Getters ----------------------------------------------------------------

-spec caller_id(tx()) -> aec_id:id().
caller_id(#contract_call_tx{caller_id = CallerId}) ->
    CallerId.

-spec caller_pubkey(tx()) -> aec_keys:pubkey().
caller_pubkey(#contract_call_tx{caller_id = CallerId}) ->
    {_, CallerPubkey} = aec_id:specialize(CallerId),
    CallerPubkey.

-spec contract_id(tx()) -> aec_id:id().
contract_id(#contract_call_tx{contract_id = ContractId}) ->
    ContractId.

-spec contract_pubkey(tx()) -> aec_keys:pubkey().
contract_pubkey(#contract_call_tx{contract_id = ContractId}) ->
  aec_id:specialize(ContractId, contract).

-spec abi_version(tx()) -> aect_contracts:abi_version().
abi_version(#contract_call_tx{abi_version = ABIVersion}) ->
    ABIVersion.

-spec amount(tx()) -> aect_contracts:amount().
amount(#contract_call_tx{amount = Amount}) ->
    Amount.

-spec gas(tx()) -> aect_contracts:amount().
gas(#contract_call_tx{} = Tx) ->
    gas_limit(Tx).

-spec gas_limit(tx()) -> aect_contracts:amount().
gas_limit(#contract_call_tx{gas = Gas}) ->
    Gas.

-spec gas_price(tx()) -> aect_contracts:amount().
gas_price(#contract_call_tx{gas_price = GasPrice}) ->
    GasPrice.

-spec call_data(tx()) -> binary().
call_data(#contract_call_tx{call_data = CallData}) ->
    CallData.

-spec call_stack(tx()) -> [non_neg_integer()].
call_stack(#contract_call_tx{call_stack = CallStack}) ->
<<<<<<< HEAD
    CallStack.

%% -- Local functions  -------------------------------------------------------

%% Check that the contract exists and has the right VM version.
check_call(#contract_call_tx{ abi_version = ABIVersion,
                              amount      = Value} = Tx,
               Trees, Height) ->
    ContractPubKey = contract_pubkey(Tx),
    ContractsTree = aec_trees:contracts(Trees),
    %% Dialyzer, in its infinite wisdom, complains if it thinks we're checking
    %% that something of type non_neg_integer() is negative. Since Dialyzer
    %% doesn't _actually_ guarantee that this isn't the case, we do need the
    %% check and this is the least convoluted way of writing it that Dialyzer's
    %% static analysis cannot see through.
    NegativeAmount = -Value > 0,
    case aect_state_tree:lookup_contract(ContractPubKey, ContractsTree, [no_store]) of
        _ when NegativeAmount -> {error, negative_amount};
        {value, C} ->
            CTVersion = #{abi := CABIVersion} = aect_contracts:ct_version(C),
            case aect_contracts:is_legal_version_at_height(call, CTVersion, Height) of
                true when ABIVersion =:= CABIVersion -> ok;
                true                                 -> {error, wrong_abi_version};
                false                                -> {error, wrong_vm_version}
            end;
        none -> {error, contract_does_not_exist}
    end.
=======
    CallStack.
>>>>>>> f6faea08
<|MERGE_RESOLUTION|>--- conflicted
+++ resolved
@@ -124,16 +124,13 @@
 origin(#contract_call_tx{} = Tx) ->
     caller_pubkey(Tx).
 
+call_origin(#contract_call_tx{call_origin = CallOrigin}) ->
+    CallOrigin.
+
 -spec call_id(tx()) -> aect_call:id().
 call_id(#contract_call_tx{} = Tx) ->
     aect_call:id(caller_pubkey(Tx), nonce(Tx), contract_pubkey(Tx)).
 
-<<<<<<< HEAD
-%% CallerAccount should exist, and have enough funds for the fee + gas
-%% Contract should exist, be eligeble for a call at this height, and its
-%% abi_version should match the one in the call.
-=======
->>>>>>> f6faea08
 -spec check(tx(), aec_trees:trees(), aetx_env:env()) -> {ok, aec_trees:trees()} | {error, term()}.
 check(#contract_call_tx{}, Trees,_Env) ->
     %% Checks are in process/3
@@ -144,119 +141,6 @@
     {ok, [caller_pubkey(Tx)]}.
 
 -spec process(tx(), aec_trees:trees(), aetx_env:env()) -> {ok, aec_trees:trees()}.
-<<<<<<< HEAD
-process(Tx, Trees, Env) ->
-    {ok, Call, Trees1} = process_call(Tx, Trees, Env),
-
-    %% Insert the call into the state tree. This is mainly to remember what the
-    %% return value was so that the caller can access it easily.
-    %% Each block starts with an empty calls tree. Only for the top-level transaction.
-    case aetx_env:context(Env) of
-        aetx_transaction -> {ok, aect_utils:insert_call_in_trees(Call, Trees1)};
-        aetx_contract    -> {ok, Trees1}
-    end.
-
-%% Process a call transaction and return the call object, without writing it to the state trees.
--spec process_call(tx(), aec_trees:trees(), aetx_env:env()) -> {ok, aect_call:call(), aec_trees:trees()}.
-process_call(#contract_call_tx{caller_id   = CallerId,
-                               nonce       = Nonce,
-                               contract_id = ContractId,
-                               fee         = Fee,
-                               gas         = Gas,
-                               gas_price   = GasPrice,
-                               amount      = Value} = CallTx,
-        Trees1, Env) ->
-    Height = aetx_env:height(Env),
-
-    %% Transfer the attached funds to the callee (before calling the contract!).
-    %% When calling from the top-level we charge Fee and Gas as well.
-    %% Also bump nonce.
-    Charges =
-        case aetx_env:context(Env) of
-            aetx_transaction -> Fee + Gas * GasPrice;
-            aetx_contract    -> 0
-        end,
-    CallerPubkey = caller_pubkey(CallTx),
-    ContractPubkey = contract_pubkey(CallTx),
-    Trees2 = spend(CallerPubkey, ContractPubkey, Value, Charges, Nonce, Trees1, Env),
-
-    %% Create the call.
-    Call0 = aect_call:new(CallerId, Nonce, ContractId, Height, GasPrice),
-
-    %% Run the contract code. Also computes the amount of gas left and updates
-    %% the call object.
-    {Call, Trees3} = run_contract(CallTx, Call0, Env, Trees2),
-
-    %% Roll back state changes if call failed
-    Trees4 =
-        case aect_call:return_type(Call) of
-            ok -> Trees3;
-            E  ->
-                lager:debug("Contract call error ~w ~w~n",[E, Call]),
-                %% We still need to charge gas and fee for the top-level call
-                case aetx_env:context(Env) of
-                    aetx_transaction -> spend(CallerPubkey, ContractPubkey, 0, Charges, Nonce, Trees1, Env);
-                    aetx_contract    -> Trees1
-                end
-        end,
-
-    %% Refund unused gas.
-    Trees5 =
-        case aetx_env:context(Env) of
-            aetx_transaction ->
-                aect_utils:refund_unused_gas(CallerPubkey, GasPrice, Gas, Call, Trees4);
-            aetx_contract ->
-                Trees4
-        end,
-
-    {ok, Call, Trees5}.
-
-spend(CallerPubkey, ContractPubkey, Value, Fee, Nonce, Trees, Env) ->
-    {ok, SpendTx} =
-        aec_spend_tx:new(#{ sender_id    => aec_id:create(account, CallerPubkey)
-                          , recipient_id => aec_id:create(account, ContractPubkey)
-                          , amount       => Value
-                          , fee          => Fee
-                          , nonce        => Nonce
-                          , payload      => <<>>}),
-    %% These spends should always be evaluated in contract context
-    %% (i.e., no checks for minimum fee etc)
-    Env1 = aetx_env:set_context(Env, aetx_contract),
-    {ok, Trees1} = aetx:check(SpendTx, Trees, Env1),
-    {ok, Trees2} = aetx:process(SpendTx, Trees1, Env),
-    Trees2.
-
-run_contract(#contract_call_tx{ nonce       = _Nonce
-                              , amount      = Amount
-                              , gas         = Gas
-                              , gas_price   = GasPrice
-                              , call_data   = CallData
-                              , call_stack  = CallStack
-                              , call_origin = Origin
-                              } = Tx, Call, Env, Trees) ->
-    CallerPubkey   = caller_pubkey(Tx),
-    ContractPubkey = contract_pubkey(Tx),
-    ContractsTree  = aec_trees:contracts(Trees),
-    Contract       = aect_state_tree:get_contract(ContractPubkey, ContractsTree),
-    Code           = aect_contracts:code(Contract),
-    Store          = aect_contracts:state(Contract),
-    CallDef = #{ caller     => CallerPubkey
-               , contract   => ContractPubkey
-               , gas        => Gas
-               , gas_price  => GasPrice
-               , call_data  => CallData
-               , amount     => Amount
-               , call_stack => CallStack
-               , code       => Code
-               , store      => Store
-               , call       => Call
-               , trees      => Trees
-               , tx_env     => Env
-               , off_chain  => false
-               , origin     => Origin
-               },
-    aect_dispatch:run(aect_contracts:ct_version(Contract), CallDef).
-=======
 process(#contract_call_tx{} = Tx, Trees, Env) ->
     %% Assert
     aetx_transaction = aetx_env:context(Env),
@@ -269,7 +153,8 @@
           gas_price(Tx),
           amount(Tx),
           call_stack(Tx),
-          vm_version(Tx),
+          abi_version(Tx),
+          call_origin(Tx),
           fee(Tx),
           nonce(Tx)),
     aec_tx_processor:eval(Instructions, Trees, Env).
@@ -289,11 +174,11 @@
           gas_price(Tx),
           amount(Tx),
           call_stack(Tx),
-          vm_version(Tx),
+          abi_version(Tx),
+          call_origin(Tx),
           fee(Tx),
           nonce(Tx)),
     aec_tx_processor:eval_with_return(Instructions, Trees, Env).
->>>>>>> f6faea08
 
 serialize(#contract_call_tx{caller_id   = CallerId,
                             nonce       = Nonce,
@@ -430,34 +315,4 @@
 
 -spec call_stack(tx()) -> [non_neg_integer()].
 call_stack(#contract_call_tx{call_stack = CallStack}) ->
-<<<<<<< HEAD
-    CallStack.
-
-%% -- Local functions  -------------------------------------------------------
-
-%% Check that the contract exists and has the right VM version.
-check_call(#contract_call_tx{ abi_version = ABIVersion,
-                              amount      = Value} = Tx,
-               Trees, Height) ->
-    ContractPubKey = contract_pubkey(Tx),
-    ContractsTree = aec_trees:contracts(Trees),
-    %% Dialyzer, in its infinite wisdom, complains if it thinks we're checking
-    %% that something of type non_neg_integer() is negative. Since Dialyzer
-    %% doesn't _actually_ guarantee that this isn't the case, we do need the
-    %% check and this is the least convoluted way of writing it that Dialyzer's
-    %% static analysis cannot see through.
-    NegativeAmount = -Value > 0,
-    case aect_state_tree:lookup_contract(ContractPubKey, ContractsTree, [no_store]) of
-        _ when NegativeAmount -> {error, negative_amount};
-        {value, C} ->
-            CTVersion = #{abi := CABIVersion} = aect_contracts:ct_version(C),
-            case aect_contracts:is_legal_version_at_height(call, CTVersion, Height) of
-                true when ABIVersion =:= CABIVersion -> ok;
-                true                                 -> {error, wrong_abi_version};
-                false                                -> {error, wrong_vm_version}
-            end;
-        none -> {error, contract_does_not_exist}
-    end.
-=======
-    CallStack.
->>>>>>> f6faea08
+    CallStack.