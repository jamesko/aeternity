%%%=============================================================================
%%% @copyright (C) 2018, Aeternity Anstalt
%%% @doc
%%%    State Channel utility functions
%%% @end
%%%=============================================================================
-module(aesc_utils).

%% API
-export([get_channel/2,
         accounts_in_poi/2,
         check_is_active/1,
         check_is_peer/2,
         check_round_greater_than_last/3,
         check_state_hash_size/1,
         deserialize_payload/1,
         check_solo_close_payload/8,
         is_payload_valid_at_protocol/2,
         check_slash_payload/8,
         check_solo_snapshot_payload/7,
         check_force_progress/5,
         process_solo_close/9,
         process_slash/9,
         process_force_progress/6,
         process_solo_snapshot/7,
         is_offchain_tx/1,
         verify_signatures_offchain/4,
         verify_signatures_offchain/5,
         verify_signatures_onchain/3,
         verify_signatures_onchain/4,
         count_authentications/1,
         channel_pubkey/1,
         censor_init_opts/1,
         censor_ws_req/1
        ]).

-ifdef(TEST).
-export([tx_hash_to_contract_pubkey/1]).
-endif.

-ifdef(COMMON_TEST).
-define(TEST_LOG(Format, Data),
        try ct:log(Format, Data)
        catch
            %% Enable setting up node with "test" rebar profile.
            error:undef -> ok
        end).
-else.
-define(TEST_LOG(Format, Data), ok).
-endif.

-include("../../aecontract/include/aecontract.hrl").
-include("../../aecontract/include/hard_forks.hrl").

%%%===================================================================
%%% API
%%%===================================================================

-spec get_channel(aesc_channels:pubkey(), aec_trees:trees()) ->
                         {error, term()} | {ok, aesc_channels:channel()}.
get_channel(ChannelPubKey, Trees) ->
    ChannelsTree = aec_trees:channels(Trees),
    case aesc_state_tree:lookup(ChannelPubKey, ChannelsTree) of
        none ->
            {error, channel_does_not_exist};
        {value, Ch} ->
            {ok, Ch}
    end.

-spec accounts_in_poi([aec_keys:pubkey()], aec_trees:poi()) -> {ok, [aec_accounts:account()]}|
                                                               {error, wrong_channel_peers}.
accounts_in_poi(Peers, PoI) ->
    Lookups = [aec_trees:lookup_poi(accounts, Pubkey, PoI) || Pubkey <- Peers],
    Accounts = [Acc || {ok, Acc} <- Lookups], % filter successful ones
    case length(Accounts) =:= length(Peers) of
        false -> {error, wrong_channel_peers};
        true ->
            {ok, Accounts}
    end.

-spec check_is_active(aesc_channels:channel()) -> ok | {error, channel_not_active}.
check_is_active(Channel) ->
    case aesc_channels:is_active(Channel) of
        true  -> ok;
        false -> {error, channel_not_active}
    end.

check_is_closing(Channel) ->
    case aesc_channels:is_solo_closing(Channel) of
        true  -> ok;
        false -> {error, channel_not_closing}
    end.

-spec check_round_greater_than_last(aesc_channels:channel(),
                                    non_neg_integer(),
                                    solo_close | slash | force_progress |
                                    deposit | withdrawal
                                    )
    -> ok | {error, old_round | same_round}.
check_round_greater_than_last(Channel, Round, Type) ->
    ChannelRound = aesc_channels:round(Channel),
    MinRound =
        case aesc_channels:is_last_state_forced(Channel) of
            true when Type =:= force_progress ->
                %% last state is a force progress and an another force
                %% progress; round must be greater than the current one
                ChannelRound;
            true when Type =/= force_progress ->
                %% last state is a force progress and a co-signed transaction
                %% is posted; There might be a couple of subsequent forced
                %% progressed states.
                %% The co-signed state can overwrite the on-chain
                %% computed ones, ever since the first on-chain produced one
                aesc_channels:solo_round(Channel) - 1;
            false ->
                ChannelRound
        end,
    ?TEST_LOG("MinRound ~p, Round ~p", [MinRound, Round]),
    if MinRound < Round ->
            ok;
       MinRound == Round ->
            {error, same_round};
       true ->
            {error, old_round}
    end.

-spec check_is_peer(aec_keys:pubkey(), list(aec_keys:pubkey())) -> ok | {error, account_not_peer}.
check_is_peer(PubKey, Peers) ->
    case lists:member(PubKey, Peers) of
        true  -> ok;
        false -> {error, account_not_peer}
    end.

-spec check_state_hash_size(binary()) -> boolean().
check_state_hash_size(Hash) ->
    byte_size(Hash) =:= aeser_api_encoder:byte_size_for_type(state).

%% From FORTUNA_PROTOCOL_VSN the payload (due to Generalized accounts) can
%% now be either a double signed aesc_offchain_tx, a single signed, single
%% (MetaTx-)wrapped aesc_offchain_tx or a double wrapped aesc_offchain_tx
-spec deserialize_payload(binary()) -> {ok, aetx_sign:signed_tx(), aesc_offchain_tx:tx()}
                                         | {ok, last_onchain}
                                         | {error, bad_offchain_state_type}.
deserialize_payload(<<>>) ->
    {ok, last_onchain};
deserialize_payload(Payload) ->
    try
        SignedTx = aetx_sign:deserialize_from_binary(Payload),
        case unpack_payload(SignedTx) of
            {ok, PayloadTx} ->
                {ok, SignedTx, PayloadTx};
            Err = {error, _} ->
                Err
        end
    catch _:_ ->
            {error, payload_deserialization_failed}
    end.

unpack_payload(Tx) ->
    case aetx:specialize_type(aetx_sign:tx(Tx)) of
        {channel_offchain_tx, OffChainTx} -> {ok, OffChainTx};
        {ga_meta_tx, GAMetaTx}            -> unpack_payload(aega_meta_tx:tx(GAMetaTx));
        {_, _}                            -> {error, bad_offchain_state_type}
    end.

-spec is_offchain_tx(aetx_sign:signed_tx()) -> boolean().
is_offchain_tx(SignedTx) ->
    case aetx:specialize_callback(aetx_sign:innermost_tx(SignedTx)) of
        {aesc_offchain_tx, _} -> true;
        _ -> false
    end.

-spec is_payload_valid_at_protocol(aec_hard_forks:protocol_vsn(), binary()) -> boolean().
is_payload_valid_at_protocol(Protocol, Payload) ->
    case aesc_utils:deserialize_payload(Payload) of
        {error, _}                  -> false;
        {ok, last_onchain}          -> true; %% using tx already on-chain
        {ok, SignedTx, _OffChainTx} ->
            aetx:valid_at_protocol(Protocol, aetx_sign:tx(SignedTx))
    end.

-define(REDACTED, "REDACTED").
-spec censor_init_opts(list() | map()) -> list() | map().
censor_init_opts(Params) ->
    ToCensor = [state_password, <<"state_password">>],
    lists:foldl(fun censor_init_opt/2, Params, ToCensor).

censor_init_opt(ToCensor, #{} = Opts) ->
    case Opts of
        #{ToCensor := _} ->
            Opts#{ToCensor => ?REDACTED};
        _ ->
            Opts
    end;
censor_init_opt(ToCensor, [_|_] = Opts) ->
    lists:keyreplace(ToCensor, 1, Opts, {ToCensor, ?REDACTED}).

-spec censor_ws_req(map()) -> map().
censor_ws_req(Req) ->
    Req#{qs => ?REDACTED}.

%%%===================================================================
%%% Check payload for slash, solo close and snapshot
%%%===================================================================

check_solo_close_payload(ChannelPubKey, FromPubKey, Nonce, Fee, Payload,
                         PoI, Trees, Env) ->
    case get_vals([get_channel(ChannelPubKey, Trees),
                   deserialize_payload(Payload)]) of
        {error, _} = E -> E;
        {ok, [Channel, last_onchain]} ->
            Checks =
                [fun() -> aetx_utils:check_account(FromPubKey, Trees, Nonce, Fee, Env) end,
                 fun() -> check_is_active(Channel) end,
                 fun() -> check_root_hash_in_channel(Channel, PoI) end,
                 fun() -> check_peers_and_amounts_in_poi(Channel, PoI) end
                ],
            aeu_validation:run(Checks);
        {ok, [Channel, {SignedState, PayloadTx}]} ->
            Checks =
                [ fun() -> aetx_utils:check_account(FromPubKey, Trees, Nonce, Fee, Env) end,
                  fun() -> check_is_active(Channel) end,
                  fun() -> check_payload(Channel, PayloadTx, FromPubKey, SignedState,
                                          Trees, Env, solo_close) end,
                  fun() -> check_poi(Channel, PayloadTx, PoI) end
                ],
            aeu_validation:run(Checks)
    end.

check_slash_payload(ChannelPubKey, FromPubKey, Nonce, Fee, Payload,
                    PoI, Trees, Env) ->
    case get_vals([get_channel(ChannelPubKey, Trees),
                   deserialize_payload(Payload)]) of
        {error, _} = E -> E;
        {ok, [_Channel, last_onchain]} ->
            {error, slash_must_have_payload};
        {ok, [Channel, {SignedState, PayloadTx}]} ->
            Checks =
                [ fun() -> aetx_utils:check_account(FromPubKey, Trees, Nonce, Fee, Env) end,
                  fun() -> check_is_closing(Channel) end,
                  fun() -> check_payload(Channel, PayloadTx, FromPubKey, SignedState,
                                         Trees, Env, slash) end,
                  fun() -> check_poi(Channel, PayloadTx, PoI) end
                ],
            aeu_validation:run(Checks)
    end.

check_force_progress(Tx, Payload, OffChainTrees, Trees, Env) ->
    Protocol = aetx_env:consensus_version(Env),
    _Height = aetx_env:height(Env),
    ?TEST_LOG("Checking force progress:\nTx: ~p,\nPayload: ~p,\nOffChainTrees: ~p,\nHeight: ~p",
              [Tx, Payload, OffChainTrees, _Height]),
    ChannelPubKey = aesc_force_progress_tx:channel_pubkey(Tx),
    FromPubKey = aesc_force_progress_tx:origin(Tx),
    Nonce = aesc_force_progress_tx:nonce(Tx),
    Fee = aesc_force_progress_tx:fee(Tx),
    [Update] = aesc_force_progress_tx:updates(Tx),
    NextRound = aesc_force_progress_tx:round(Tx),
    case get_vals([get_channel(ChannelPubKey, Trees),
                   deserialize_payload(Payload)]) of
        {error, _} = E -> E;
        {ok, [Channel, last_onchain]} ->
              ?TEST_LOG("Using last on-chain state", []),
              Round = aesc_channels:round(Channel),
              PayloadHash = aesc_channels:state_hash(Channel),
              Checks = [
                  fun() ->
                      check_force_progress_(PayloadHash, Round,
                              Channel, FromPubKey, Nonce, Fee, Update,
                              NextRound, OffChainTrees, Protocol, Trees, Env)
                  end],
              aeu_validation:run(Checks);

        {ok, [Channel, {SignedState, PayloadTx}]} ->
              Round = aesc_offchain_tx:round(PayloadTx),
              ?TEST_LOG("Using provided newer state with round ~p", [Round]),
              ?TEST_LOG("On-chain channel object ~p", [Channel]),
              ?TEST_LOG("Payload transaction ~p", [PayloadTx]),
              PayloadHash = aesc_offchain_tx:state_hash(PayloadTx),
              ?TEST_LOG("Payload hash ~p", [PayloadHash]),
              Checks = [
                  fun() -> check_payload(Channel, PayloadTx, FromPubKey,
                                         SignedState, Trees, Env, force_progress)
                  end,
                  fun() ->
                      check_force_progress_(PayloadHash, Round,
                              Channel, FromPubKey, Nonce, Fee, Update,
                              NextRound, OffChainTrees, Protocol, Trees, Env)
                  end],
              aeu_validation:run(Checks)
    end.

check_force_progress_(PayloadHash, PayloadRound,
                      Channel, FromPubKey, Nonce, Fee, Update,
                      NextRound, OffChainTrees, Protocol, Trees, Env) ->
    Checks =
        [ fun() ->
              case aesc_offchain_update:is_call(Update) of
                  true -> ok;
                  false -> {error, update_not_call}
              end
          end,
          fun() ->
              check_round_greater_than_last(Channel, NextRound,
                                            force_progress)
          end,
          fun() ->
              CallerPubKey = aesc_offchain_update:extract_caller(Update),
              case CallerPubKey =:= FromPubKey of
                  true -> ok;
                  false -> {error, not_caller}
              end
          end,
          fun() ->
              case PayloadRound =:= NextRound - 1 of
                  true -> ok;
                  false -> {error, wrong_round}
              end
          end,
          fun() -> check_root_hash_of_trees(PayloadHash, OffChainTrees) end,
          fun() -> % check produced tree has the same root hash as the poi
              ContractPubkey = aesc_offchain_update:extract_contract_pubkey(Update),
              aeu_validation:run([
                  fun() ->
                      ContractTrees = aec_trees:contracts(OffChainTrees),
                      case aect_state_tree:lookup_contract(ContractPubkey,
                                                           ContractTrees) of
                          none -> {error, contract_missing};
                          {value, Contract} ->
                            ABIVersion = aesc_offchain_update:extract_abi_version(Update),
                            CTVersion = aect_contracts:ct_version(Contract),
                            Code = aect_contracts:code(Contract),
                            case check_abi_version(CTVersion, ABIVersion, Protocol) of
                                ok ->
                                    check_code_serialization(Code, CTVersion, Protocol);
                                Error -> Error
                            end
                      end
                  end])
          end,
          fun() ->
              {_Amount, GasPrice, GasLimit} = aesc_offchain_update:extract_amounts(Update),
              RequiredAmount = Fee + GasLimit * GasPrice,
              aetx_utils:check_account(FromPubKey, Trees, Nonce, RequiredAmount, Env)
          end],
    Res = aeu_validation:run(Checks),
    ?TEST_LOG("check_force_progress result: ~p", [Res]),
    Res.

check_code_serialization(Code, #{abi := ABI}, Protocol) ->
    case aect_sophia:deserialize(Code) of
        Deserialized ->
            case aect_contracts:is_legal_serialization_at_protocol(
                   ABI, maps:get(contract_vsn, Deserialized, 1), Protocol) of
                true ->
                    ok;
                false ->
                    {error, illegal_contract_compiler_version}
            end
    end.

check_abi_version(#{abi := ABI} = Version, ABI, Protocol) ->
    case aect_contracts:is_legal_version_at_protocol(call, Version, Protocol) of
        true -> ok;
        false -> {error, unknown_vm_version}
    end;
check_abi_version(_, _, _) ->
    {error, wrong_abi_version}.

check_solo_snapshot_payload(ChannelId, FromPubKey, Nonce, Fee, Payload,
                            Trees, Env) ->
    case get_vals([aesc_utils:get_channel(ChannelId, Trees),
                   aesc_utils:deserialize_payload(Payload)]) of
        {error, _} = E -> E;
        {ok, [_Channel, last_onchain]} ->
            {error, snapshot_must_have_payload};
        {ok, [Channel, {SignedState, PayloadTx}]} ->
            ChannelId = aesc_channels:pubkey(Channel),
            Checks =
                [ fun() -> aetx_utils:check_account(FromPubKey, Trees, Nonce, Fee, Env) end,
                  fun() -> check_is_active(Channel) end,
                  fun() -> check_payload(Channel, PayloadTx, FromPubKey, SignedState,
                                         Trees, Env, solo_snapshot) end
                ],
            aeu_validation:run(Checks)
    end.

check_poi(Channel, PayloadTx, PoI) ->
    Checks =
        [fun() -> check_root_hash_in_payload(PayloadTx, PoI) end,
         fun() -> check_peers_and_amounts_in_poi(Channel, PoI) end
        ],
    aeu_validation:run(Checks).

check_payload(Channel, PayloadTx, FromPubKey, SignedState, Trees, Env, Type) ->
    ChannelId = aesc_channels:id(Channel),
    Checks =
        [ fun() -> check_channel_id_in_payload(Channel, PayloadTx) end,
          fun() -> check_round_in_payload(Channel, PayloadTx, Type) end,
          fun() -> is_peer_or_delegate(ChannelId, FromPubKey, SignedState, Trees, Type) end,
          fun() -> verify_signatures_offchain(Channel, SignedState, Trees, Env) end
        ],
    aeu_validation:run(Checks).

check_peers_and_amounts_in_poi(Channel, PoI) ->
    InitiatorPubKey   = aesc_channels:initiator_pubkey(Channel),
    ResponderPubKey   = aesc_channels:responder_pubkey(Channel),
    ChannelAmount     = aesc_channels:channel_amount(Channel),
    case aesc_utils:accounts_in_poi([InitiatorPubKey, ResponderPubKey], PoI) of
        {error, _} = Err -> Err;
        {ok, [PoIInitiatorAcc, PoIResponderAcc]} ->
            PoIInitiatorAmt = aec_accounts:balance(PoIInitiatorAcc),
            PoIResponderAmt = aec_accounts:balance(PoIResponderAcc),
            PoIAmount       = PoIInitiatorAmt + PoIResponderAmt,
            % do not create tokens but we can burn some
            % this allows closing a channel with some accounts not being
            % provided (contracts for example) and those can be force
            % progressed later on while the channel is still closing
            case ChannelAmount >= PoIAmount of
                true  -> ok;
                false -> {error, poi_amounts_change_channel_funds}
            end
    end.

is_peer_or_delegate(ChannelId, FromPubKey, SignedState, Trees, Type) ->
    case is_peer(FromPubKey, SignedState, Trees) of
        ok -> ok;
        {error, account_not_peer} = E0 ->
            case is_delegatable_tx_type(Type) of
                true ->
                    case is_delegate(ChannelId, FromPubKey, Trees) of
                        ok -> ok;
                        {error, account_not_delegate} ->
                            {error, account_not_peer_or_delegate};
                        {error,_} = E ->
                            E
                    end;
                false ->
                    E0
            end
    end.

is_peer(FromPubKey, SignedState, Trees) ->
    Tx = aetx_sign:tx(SignedState),
    case signers(Tx, Trees) of
        {ok, Signers} ->
            case lists:member(FromPubKey, Signers) of
                true  -> ok;
                false -> {error, account_not_peer}
            end;
        {error, _Reason}=Err -> Err
    end.

signers(Tx, Trees) ->
    case aetx:specialize_type(Tx) of
        {channel_offchain_tx, _} -> aetx:signers(Tx, Trees);
        {ga_meta_tx, MetaTx}  ->
            signers(aetx_sign:tx(aega_meta_tx:tx(MetaTx)), Trees)
    end.

verify_signatures_offchain(Channel, SignedTx, Trees, Env) ->
    verify_signatures_offchain(Channel, SignedTx, Trees, Env, []).

verify_signatures_offchain(Channel, SignedTx, Trees, Env, CheckedSigners) ->
    VerifyOff     = fun(MTx, Ts, E) -> verify_signature_offchain(Channel, MTx, Ts, E) end,
    BasicCheckOff = fun(Signer, Ts) -> is_basic_check_offchain(Channel, Signer, Ts) end,
    verify_signatures(SignedTx, Trees, Env, CheckedSigners,
                      VerifyOff, BasicCheckOff).

is_basic_check_offchain(Channel, SignerPubkey, _Trees) ->
    SignerId = aeser_id:create(account, SignerPubkey),
    case aesc_channels:auth_for_id(SignerId, Channel) of
        {ok, basic}      -> ok;
        {ok, _}          -> {error, ga_using_signature_not_allowed};
        Err = {error, _} -> Err
    end.

verify_signature_offchain(Channel, MetaTx, Trees, Env) ->
    SignerId = aega_meta_tx:ga_id(MetaTx),
    ABIVersion = aega_meta_tx:abi_version(MetaTx),
    case aesc_channels:auth_for_id(SignerId, Channel) of
        {ok, {AuthFunHash, AuthContractId}} ->
            AuthData = aega_meta_tx:auth_data(MetaTx),
            case aeprimop:check_auth_data_function(ABIVersion, AuthData, AuthFunHash) of
                ok ->
                    verify_signature_offchain_(Channel, SignerId, AuthContractId,
                                               MetaTx, Trees, Env);
                Err = {error, _} ->
                    Err
            end;
        {ok, basic} ->
            {error, meta_tx_for_basic_account};
        Err = {error, _} ->
            Err
    end.

verify_signature_offchain_(Channel, SignerId, AuthContractId, MetaTx, Trees, Env) ->
    StoreKey = aesc_channels:auth_store_key(SignerId, Channel),
    verify_meta_tx(SignerId, StoreKey, AuthContractId, MetaTx, Trees, Env,
                   offchain).

verify_signature_onchain_(SignerId, AuthContractId, MetaTx, Trees, Env)
    when AuthContractId =/= undefined ->
    StoreKey = aeser_id:specialize(AuthContractId, contract),
    verify_meta_tx(SignerId, StoreKey, AuthContractId, MetaTx, Trees, Env,
                   onchain).

-spec verify_meta_tx(aeser_id:id(), binary(), aeser_id:id(),
                     aega_meta_tx:tx(), aec_trees:trees(), any(),
                     onchain | offchain) ->
  {ok, binary(), aetx_sign:signed_tx()} | {error, atom()}.
verify_meta_tx(SignerId, StoreKey, AuthContractId, MetaTx, Trees, Env, TxType)
    when StoreKey =/= undefined, AuthContractId =/= undefined ->
    Protocol = aetx_env:consensus_version(Env),
    Height = aetx_env:height(Env),
    {_, SignerPK} = aeser_id:specialize(SignerId),
    {_, AuthContractPK} = aeser_id:specialize(AuthContractId),
    Call = aect_call:new(SignerId, 0, AuthContractId, Height,
                         aega_meta_tx:gas_price(MetaTx)),
    CTree = aec_trees:contracts(Trees),
    case {aect_state_tree:lookup_contract(AuthContractPK, CTree, [no_store]),
          aect_state_tree:read_contract_store(StoreKey, CTree)} of
        {{value, Contract}, {ok, Store}} ->
            CallDef = #{ caller      => SignerPK
                       , contract    => AuthContractPK
                       , gas         => aega_meta_tx:gas_limit(MetaTx, Height, Protocol)
                       , gas_price   => aega_meta_tx:gas_price(MetaTx)
                       , call_data   => aega_meta_tx:auth_data(MetaTx)
                       , amount      => 0
                       , call_stack  => []
                       , code        => aect_contracts:code(Contract)
                       , store       => Store
                       , call        => Call
                       , trees       => Trees
                       , tx_env      => set_auth_tx_hash(aega_meta_tx:tx(MetaTx), Env, TxType)
                       , off_chain   => false
                       , origin      => SignerPK
                       , creator     => aect_contracts:owner_pubkey(Contract)
                       },
            CTVersion = aect_contracts:ct_version(Contract),
            {Call1, _Trees1, _Env1} = aect_dispatch:run(CTVersion, CallDef),
            case check_auth_result(CTVersion, Call1) of
                ok               -> {ok, SignerPK, aega_meta_tx:tx(MetaTx)};
                Err = {error, _} -> Err
            end;
        {none, _} ->
            {error, signature_verification_failed_no_contract};
        {_, {error, _}} ->
            {error, signature_verification_failed_no_state}
    end.

verify_signature_onchain(MetaTx, Trees, Env) ->
    SignerPubkey = aega_meta_tx:ga_pubkey(MetaTx),
    AbiVersion = aega_meta_tx:abi_version(MetaTx),
    AccountsTrees = aec_trees:accounts(Trees),
    Account = aec_accounts_trees:get(SignerPubkey, AccountsTrees),
    case aec_accounts:type(Account) of
        generalized ->
            AuthFunHash0 = aec_accounts:ga_auth_fun(Account),
            {AuthFunHash, GetFunHashFun} =
                case AbiVersion of
                    ?ABI_FATE_SOPHIA_1 ->
                        <<AuthFunHash1:4/binary, _:28/binary>> = AuthFunHash0,
                        {AuthFunHash1,
                         fun aeb_fate_abi:get_function_hash_from_calldata/1};
                    ?ABI_AEVM_SOPHIA_1 ->
                        {AuthFunHash0,
                         fun aeb_aevm_abi:get_function_hash_from_calldata/1}
                end,
            AuthContractId = aec_accounts:ga_contract(Account),
            case GetFunHashFun(aega_meta_tx:auth_data(MetaTx)) of
                {ok, AuthFunHash} ->
                    verify_signature_onchain_(aeser_id:create(account,
                                                              SignerPubkey),
                                              AuthContractId,
                                              MetaTx, Trees, Env);
                {ok, _OtherHash}  -> {error, wrong_auth_function};
                _Other            -> {error, bad_auth_data}
            end;
        basic ->
            {error, meta_tx_for_basic_account}
    end.


check_auth_result(#{ abi := ABIVersion }, Call) ->
    case aect_call:return_type(Call) of
        ok ->
            case aeprimop:decode_auth_call_result(ABIVersion, aect_call:return_value(Call)) of
                {ok, true} -> ok;
                _          -> {error, signature_verification_failed_authenticate_false}
            end;
        _  ->
            {error, signature_verification_failed_contract_error}
    end.

set_auth_tx_hash(STx, Env, TxType) ->
    Tx =
        case TxType of
            onchain -> aetx_sign:tx(STx);
            offchain -> aetx_sign:innermost_tx(STx)
        end,
    BinForNetwork = aec_governance:add_network_id(aetx:serialize_to_binary(Tx)),
    aetx_env:set_ga_tx_hash(Env, aec_hash:hash(tx, BinForNetwork)).

is_delegatable_tx_type(Type) ->
    lists:member(Type, delegatable_tx_types()).

delegatable_tx_types() ->
    [slash].

-spec verify_signatures_onchain(aetx_sign:signed_tx(), aec_trees:trees(),
                                aetx_env:env()) -> ok | {error, atom()}.
verify_signatures_onchain(SignedTx, Trees, Env) ->
    verify_signatures_onchain(SignedTx, Trees, Env, []).

verify_signatures_onchain(SignedTx, Trees, Env, CheckedSigners) ->
    verify_signatures(SignedTx, Trees, Env, CheckedSigners,
                      fun verify_signature_onchain/3,
                      fun is_basic_check_onchain/2).

is_basic_check_onchain(SignerPubkey, Trees) ->
    case aec_accounts_trees:lookup(SignerPubkey, aec_trees:accounts(Trees)) of
        none -> {error, account_not_in_trees};
        {value, Account} ->
            case aec_accounts:type(Account) of
                basic       -> ok;
                generalized -> {error, ga_using_signature_not_allowed}
            end
    end.

-spec verify_signatures(aetx_sign:signed_tx(), aec_trees:trees(),
                        aetx_env:env(), list(), fun(), fun()) -> ok | {error, atom()}.
verify_signatures(SignedTx, Trees, Env, CheckedSigners, VerifyAuthFun, CheckBasicFun) ->
    Tx = aetx_sign:tx(SignedTx),
    case aetx:specialize_type(Tx) of
        {ga_meta_tx, GAMetaTx} ->
            case VerifyAuthFun(GAMetaTx, Trees, Env) of
                {ok, Signer, InnerTx} ->
                    verify_signatures(InnerTx, Trees, Env,
                                      [Signer | CheckedSigners],
                                      VerifyAuthFun, CheckBasicFun);
                Err = {error, _} ->
                    Err
            end;
        {_, _} -> % most inner tx
            {ok, Signers} = aetx:signers(Tx, Trees),
            BasicSigners  = Signers -- CheckedSigners,
<<<<<<< HEAD
            Protocol      = aetx_env:consensus_version(Env),
            aetx_sign:verify_half_signed(BasicSigners, SignedTx, Protocol)
=======
            Height = aetx_env:height(Env),
            case is_basic_signers(CheckBasicFun, BasicSigners, Trees, Height) of
                ok ->
                    aetx_sign:verify_half_signed(BasicSigners, SignedTx, Height);
                Err = {error, _} ->
                    Err
            end
    end.

is_basic_signers(CheckFun, Signers, Trees, Height) ->
    case aec_hard_forks:protocol_effective_at_height(Height) of
        Vsn when Vsn < ?LIMA_PROTOCOL_VSN  -> ok;
        Vsn when Vsn >= ?LIMA_PROTOCOL_VSN -> is_basic_signers(CheckFun, Signers, Trees)
    end.

is_basic_signers(_, [], _) -> ok;
is_basic_signers(CheckFun, [Signer | Signers], Trees) ->
    case CheckFun(Signer, Trees) of
        ok               -> is_basic_signers(CheckFun, Signers, Trees);
        Err = {error, _} -> Err
>>>>>>> 19722edf
    end.

-spec is_delegate(aesc_channels:id(), aec_keys:pubkey(),
                  aec_trees:trees())
                  -> ok | {error, atom()}.
is_delegate(ChannelId, FromPubKey, Trees) ->
    ChannelPubKey = aeser_id:specialize(ChannelId, channel),
    with_channel(fun(Channel) ->
                         is_delegate_(Channel, FromPubKey)
                 end, ChannelPubKey, Trees).

is_delegate_(Channel, FromPubKey) ->
    case lists:member(FromPubKey, aesc_channels:delegate_pubkeys(Channel)) of
        true ->
            ok;
        false ->
            {error, account_not_delegate}
    end.

with_channel(F, ChannelPubKey, Trees) ->
    case get_channel(ChannelPubKey, Trees) of
        {ok, Channel}  -> F(Channel);
        {error, _} = E -> E
    end.

check_channel_id_in_payload(Channel, PayloadTx) ->
    case aesc_channels:pubkey(Channel) =:= aesc_offchain_tx:channel_pubkey(PayloadTx) of
        false -> {error, bad_state_channel_pubkey};
        true -> ok
    end.

check_round_in_payload(Channel, PayloadTx, Type) ->
    check_round_greater_than_last(Channel, aesc_offchain_tx:round(PayloadTx),
                                  Type).

check_root_hash_in_payload(PayloadTx, PoI) ->
    ChannelStateHash = aesc_offchain_tx:state_hash(PayloadTx),
    check_root_hash_of_poi(ChannelStateHash, aec_trees:poi_hash(PoI)).

check_root_hash_of_trees(StateHash, OffChainTrees) ->
    check_root_hash_of_poi(StateHash, aec_trees:hash(OffChainTrees)).

check_root_hash_of_poi(StateHash, OffChainHash) ->
    ?TEST_LOG("Off-chain trees hash ~p", [OffChainHash]),
    case StateHash =:= OffChainHash of
        true -> ok;
        false -> {error, invalid_poi_hash}
    end.

check_root_hash_in_channel(Channel, PoI) ->
    ChannelStateHash = aesc_channels:state_hash(Channel),
    PoIHash = aec_trees:poi_hash(PoI),
    ?TEST_LOG("On-chain stored hash ~p", [ChannelStateHash]),
    case ChannelStateHash =:= PoIHash of
        true -> ok;
        false -> {error, invalid_poi_hash_in_channel}
    end.

%%%===================================================================
%%% Process payload for slash and solo close
%%%===================================================================

process_solo_close(ChannelPubKey, FromPubKey, Nonce, Fee,
                   Payload, PoI, Height, Trees, Env) ->
    add_event(
      process_solo_close_slash(ChannelPubKey, FromPubKey, Nonce, Fee,
                               Payload, PoI, Height, Trees),
      ChannelPubKey, Env).


process_slash(ChannelPubKey, FromPubKey, Nonce, Fee,
              Payload, PoI, Height, Trees, Env) ->
    add_event(
      process_solo_close_slash(ChannelPubKey, FromPubKey, Nonce, Fee,
                               Payload, PoI, Height, Trees),
      ChannelPubKey, Env).

process_solo_snapshot(ChannelPubKey, FromPubKey, Nonce, Fee, Payload, Trees, Env) ->
    ChannelsTree0      = aec_trees:channels(Trees),
    Channel0 = aesc_state_tree:get(ChannelPubKey, ChannelsTree0),
    {ok, _SignedOffchainTx, PayloadTx} = deserialize_payload(Payload),
    Channel = aesc_channels:snapshot_solo(Channel0, PayloadTx),
    Trees1 = set_channel(Channel, Trees),
    Trees2 = spend(FromPubKey, Fee, Nonce, Trees1),
    add_event(Trees2, ChannelPubKey, Env).

process_solo_close_slash(ChannelPubKey, FromPubKey, Nonce, Fee,
                         Payload, PoI, Height, Trees) ->
    Trees1 = spend(FromPubKey, Fee, Nonce, Trees),
    ChannelsTree0      = aec_trees:channels(Trees1),

    Channel0 = aesc_state_tree:get(ChannelPubKey, ChannelsTree0),
    Channel1 =
        case aesc_utils:deserialize_payload(Payload) of
            {ok, _SignedTx, PayloadTx} ->
                aesc_channels:close_solo(Channel0, PayloadTx, PoI, Height);
            {ok, last_onchain} ->
                aesc_channels:close_solo(Channel0, PoI, Height)
        end,
    _Trees2 = set_channel(Channel1, Trees1).

process_force_progress(Tx, OffChainTrees, TxHash, Height, Trees, Env) ->
    ?TEST_LOG("process_force_progress begin", []),
    ChannelPubKey = aesc_force_progress_tx:channel_pubkey(Tx),
    FromPubKey = aesc_force_progress_tx:origin(Tx),
    Nonce = aesc_force_progress_tx:nonce(Tx),
    Fee = aesc_force_progress_tx:fee(Tx),
    [Update] = aesc_force_progress_tx:updates(Tx),
    NextRound = aesc_force_progress_tx:round(Tx),
    ?TEST_LOG("Next channel round will be ~p", [NextRound]),
    ExpectedHash = aesc_force_progress_tx:state_hash(Tx),
    {ok, Channel} = get_channel(ChannelPubKey, Trees),
    {ContractPubkey, Caller} = aesc_offchain_update:extract_call(Update),
    %% use in gas payment
    Reserve = aesc_channels:channel_reserve(Channel),
    PrunedOffChainTrees = aect_call_state_tree:prune_without_backend(OffChainTrees),
    NewOffChainTrees =
        try aesc_offchain_update:apply_on_trees(Update,
                                                PrunedOffChainTrees,
                                                Trees, Env,
                                                NextRound, Reserve)
        catch error:{off_chain_update_error, _} ->
          {_Amount, GasPrice, GasLimit} = aesc_offchain_update:extract_amounts(Update),
            CallsTrees =
                aect_channel_contract:insert_failed_call(ContractPubkey,
                                                         Caller,
                                                         NextRound,
                                                         GasPrice, GasLimit,
                                                         % prune old calls
                                                         aect_call_state_tree:empty()),
            aec_trees:set_calls(PrunedOffChainTrees, CallsTrees)
        end,

    {ok, Call} = aect_channel_contract:get_call(ContractPubkey,
                                                Caller,
                                                NextRound,
                                                aec_trees:calls(NewOffChainTrees)),
    ?TEST_LOG("Forced progress call: ~p", [Call]),
    % check hash
    ComputedHash = aec_trees:hash(NewOffChainTrees),

    Accs = aec_trees:accounts(NewOffChainTrees),
    GetBalance =
        fun(Pubkey) ->
            Acc = aec_accounts_trees:get(Pubkey, Accs),
            aec_accounts:balance(Acc)
        end,


    % consume gas from sender
    Trees1 = consume_gas_and_fee(Call, Fee, FromPubKey, Nonce, Trees),

    % add a receipt call in the calls state tree
    Trees2 = add_call(Call, TxHash, Trees1, Env),

    ?TEST_LOG("Expected hash ~p", [ExpectedHash]),
    ?TEST_LOG("Computed hash ~p", [ComputedHash]),
    BalancesMatch =
        case aesc_channels:is_active(Channel) of
            true ->
                ?TEST_LOG("Channel is NOT closing, balances are not taken into account", []),
                true;
            false ->
                amounts_do_not_exceed_total_balance(NewOffChainTrees,
                                                    Channel)
        end,
    HashesMatch = ExpectedHash =:= ComputedHash,
    ?TEST_LOG("Matches: hashes ~p, balances ~p", [HashesMatch, BalancesMatch]),
    Trees3 =
        case HashesMatch andalso BalancesMatch of
            true ->
                ?TEST_LOG("Expected and computed hash MATCH. Balances does not exceed on-chain total balance. Channel object is being updated", []),
                % update channel obj
                InitiatorBalance = GetBalance(aesc_channels:initiator_pubkey(Channel)),
                ResponderBalance = GetBalance(aesc_channels:responder_pubkey(Channel)),
                Channel1 = aesc_channels:force_progress(Channel, ExpectedHash,
                                                        NextRound,
                                                        InitiatorBalance,
                                                        ResponderBalance,
                                                        Height),
                _Trees = set_channel(Channel1, Trees2);
            false ->
                ?TEST_LOG("Expected and computed values DO NOT MATCH. Channel object is NOT being updated", []),
                Trees2
        end,
    add_event(Trees3, ChannelPubKey, Env).


get_vals(List) ->
    R =
        lists:foldl(
            fun(_, {error, _} = Err) -> Err;
              ({error, _} = Err, _) -> Err;
              ({ok, Val}, Accum) -> [Val | Accum];
              ({ok, Val1, Val2}, Accum) -> [{Val1, Val2} | Accum]
            end,
            [],
            List),
    case R of
        {error, _} = Err -> Err;
        L when is_list(L) -> {ok, lists:reverse(L)}
    end.

amounts_do_not_exceed_total_balance(OffChainTrees, Channel) ->
    AccountsTree = aec_trees:accounts(OffChainTrees),
    GetBalance =
        fun(Pubkey) ->
            Acc = aec_accounts_trees:get(Pubkey, AccountsTree), % must be present
            B = aec_accounts:balance(Acc),
            ?TEST_LOG("Participant balance ~p", [B]),
            B
        end,
    AllBalances = lists:sum([GetBalance(K) ||
                             K <- [aesc_channels:initiator_pubkey(Channel),
                                   aesc_channels:responder_pubkey(Channel)]]),
    ChannelAmount = aesc_channels:channel_amount(Channel),
    ?TEST_LOG("AllBalances ~p, ChannelAmount ~p", [AllBalances, ChannelAmount]),
    AllBalances =< ChannelAmount.

spend(From, Amount, Nonce, Trees) ->
    AccountsTree0 = aec_trees:accounts(Trees),
    CallerAcc0 = aec_accounts_trees:get(From, AccountsTree0),
    {ok, CallerAcc} = aec_accounts:spend(CallerAcc0, Amount, Nonce),
    AccountsTree1 = aec_accounts_trees:enter(CallerAcc, AccountsTree0),
    aec_trees:set_accounts(Trees, AccountsTree1).

-spec consume_gas_and_fee(aect_call:call(),
                          integer(),
                          aec_keys:pubkey(),
                          non_neg_integer(),
                          aec_trees:trees()) -> aec_trees:trees().
consume_gas_and_fee(Call, Fee, From, Nonce, Trees) ->
    UsedAmount = aect_call:gas_used(Call) * aect_call:gas_price(Call),
    spend(From, UsedAmount + Fee, Nonce, Trees).

set_channel(Channel, Trees) ->
    ChannelsTree0 = aec_trees:channels(Trees),
    ChannelsTree1 = aesc_state_tree:enter(Channel, ChannelsTree0),
    aec_trees:set_channels(Trees, ChannelsTree1).

tx_hash_to_contract_pubkey(TxHash) ->
    ByteSize = aeser_api_encoder:byte_size_for_type(contract_pubkey),
    case TxHash of
        <<_:ByteSize/binary>> -> TxHash;
        <<H:ByteSize/binary,_>> -> H;
        Short when byte_size(Short) < ByteSize ->
            BytesToPad = ByteSize - byte_size(Short),
            <<Short/binary, 0:BytesToPad/unit:8>>
    end.

add_call(Call0, TxHash, Trees, Env) ->
    ContractPubkey = tx_hash_to_contract_pubkey(TxHash),
    Call1          = aect_call:set_contract(ContractPubkey, Call0),
    Caller         = aect_call:caller_pubkey(Call1),
    NewId =
        case aetx_env:ga_nonce(Env, Caller) of
            {value, Nonce} ->
                aect_call:ga_id(Nonce, ContractPubkey);
            none ->
                aect_call:id(Caller, aect_call:caller_nonce(Call1), ContractPubkey)
        end,

    Call = aect_call:set_id(NewId, Call1),
    aect_utils:insert_call_in_trees(Call, Trees).

-spec add_event(aec_trees:trees(), binary(), aetx_env:env()) ->
                       {ok, aec_trees:trees(), aetx_env:env()}.
add_event(Trees, ChannelPubKey, Env) ->
    {ok, Trees, aetx_env:tx_event({channel, ChannelPubKey}, Env)}.

%% This is meant to be a faster way of detecting how many signatures have been
%% added to the Tx. Plain signatures are 'usorted' (no duplicates), so we can
%% simply check the length. With GAs, it's trickier, and the same account
%% can sign multiple times. We maintain an ordset of GA pubkeys, and assume
%% that (GA sigs) and (plain sigs) are disjunct sets. They should be, but
%% a client could violate the rules and sign both plainly and with GA. This
%% will fail validation anyway, but we don't detect that here -- too costly
%%.
count_authentications(SignedTx) ->
    count_authentications(SignedTx, ordsets:new()).

count_authentications(SignedTx, GAs) ->
    case aetx:specialize_callback(aetx_sign:tx(SignedTx)) of
        {aega_meta_tx, InnerSignedTx} ->
            count_authentications(aega_meta_tx:tx(InnerSignedTx),
                                  ordsets:add_element(
                                    aega_meta_tx:ga_pubkey(InnerSignedTx),
                                    GAs));
        {_, _} -> % most inner tx
            ordsets:size(GAs) + length(aetx_sign:signatures(SignedTx))
    end.

-spec channel_pubkey(aetx_sign:signed_tx()) -> {ok, aec_keys:pubkey()} |
                                               {error, not_channel_tx}.
channel_pubkey(SignedTx) ->
    case aetx:specialize_callback(aetx_sign:innermost_tx(SignedTx)) of
        %% initial channel id depends on the auth
        {aesc_create_tx, Txi} ->
            Initiator = aesc_create_tx:initiator_pubkey(Txi),
            Responder = aesc_create_tx:responder_pubkey(Txi),
            {ok, InitiatorAuthId} = channel_create_nonce_or_auth_id(SignedTx),
            PK = aesc_channels:pubkey(Initiator,
                                      InitiatorAuthId,
                                      Responder),
            {ok, PK};
        %% Likely only channel txs have a channel_id/1 callback, so prepare for
        %% 'undef' exceptions.
        {Mod, Txi} ->
            try {ok, Mod:channel_pubkey(Txi)}
            catch error:_ -> {error, not_channel_tx}
            end
    end.

channel_create_nonce_or_auth_id(SignedTx) ->
    {aesc_create_tx, Txi} =
        aetx:specialize_callback(aetx_sign:innermost_tx(SignedTx)),
    Initiator = aesc_create_tx:initiator_pubkey(Txi),
    channel_create_nonce_or_auth_id(SignedTx, Initiator).


%% since there might be a couple of nested meta transactions by the same
%% signer - we need the innermost one as it is is required for channel_id
%% computation
channel_create_nonce_or_auth_id(SignedTx, Initiator) ->
    case channel_create_nonce_or_auth_id(SignedTx, Initiator, not_found) of
        not_found -> {error, missing_authentication};
        V -> {ok, V}
    end.

channel_create_nonce_or_auth_id(SignedTx, Initiator, OldValueFound) ->
    case aetx:specialize_callback(aetx_sign:tx(SignedTx)) of
        {aega_meta_tx, MetaTx} ->
            NewValueFound =
            case aega_meta_tx:ga_pubkey(MetaTx) =:= Initiator of
                true -> aega_meta_tx:auth_id(MetaTx);
                false -> OldValueFound
            end,
            channel_create_nonce_or_auth_id(aega_meta_tx:tx(MetaTx),
                                            Initiator, NewValueFound);
        {Mod, Tx} -> % most inner tx
            case Mod:nonce(Tx) of
                0 -> OldValueFound; % GA
                V when OldValueFound =:= not_found -> V
            end
    end.<|MERGE_RESOLUTION|>--- conflicted
+++ resolved
@@ -645,31 +645,25 @@
         {_, _} -> % most inner tx
             {ok, Signers} = aetx:signers(Tx, Trees),
             BasicSigners  = Signers -- CheckedSigners,
-<<<<<<< HEAD
             Protocol      = aetx_env:consensus_version(Env),
-            aetx_sign:verify_half_signed(BasicSigners, SignedTx, Protocol)
-=======
-            Height = aetx_env:height(Env),
-            case is_basic_signers(CheckBasicFun, BasicSigners, Trees, Height) of
+            case is_basic_signers(CheckBasicFun, BasicSigners, Trees, Protocol) of
                 ok ->
-                    aetx_sign:verify_half_signed(BasicSigners, SignedTx, Height);
+                    aetx_sign:verify_half_signed(BasicSigners, SignedTx, Protocol);
                 Err = {error, _} ->
                     Err
             end
     end.
 
-is_basic_signers(CheckFun, Signers, Trees, Height) ->
-    case aec_hard_forks:protocol_effective_at_height(Height) of
-        Vsn when Vsn < ?LIMA_PROTOCOL_VSN  -> ok;
-        Vsn when Vsn >= ?LIMA_PROTOCOL_VSN -> is_basic_signers(CheckFun, Signers, Trees)
-    end.
+is_basic_signers(_, _, _, Protocol) when Protocol < ?LIMA_PROTOCOL_VSN ->
+    ok;
+is_basic_signers(CheckFun, Signers, Trees, _Protocol) ->
+    is_basic_signers(CheckFun, Signers, Trees).
 
 is_basic_signers(_, [], _) -> ok;
 is_basic_signers(CheckFun, [Signer | Signers], Trees) ->
     case CheckFun(Signer, Trees) of
         ok               -> is_basic_signers(CheckFun, Signers, Trees);
         Err = {error, _} -> Err
->>>>>>> 19722edf
     end.
 
 -spec is_delegate(aesc_channels:id(), aec_keys:pubkey(),
