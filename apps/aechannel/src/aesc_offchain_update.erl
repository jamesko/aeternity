-module(aesc_offchain_update).

-define(UPDATE_VSN, 2).
-define(UPDATE_VSN_1, 1).
-define(UPDATE_VSN_1_OR_2(V), V =:= ?UPDATE_VSN_1; V =:= ?UPDATE_VSN).

-record(transfer, {
          from_id      :: aeser_id:id(),
          to_id        :: aeser_id:id(),
          amount       :: non_neg_integer()
         }).

-record(withdraw, {
          to_id        :: aeser_id:id(),
          amount       :: non_neg_integer()
         }).

-record(deposit, {
          from_id      :: aeser_id:id(),
          amount       :: non_neg_integer()
         }).

-record(create_contract, {
          owner_id     :: aeser_id:id(),
          vm_version   :: aect_contracts:vm_version(),
          abi_version  :: aect_contracts:abi_version(),
          code         :: binary(),
          deposit      :: non_neg_integer(),
          call_data    :: binary()
         }).

-record(call_contract, {
          caller_id    :: aeser_id:id(),
          contract_id  :: aeser_id:id(),
          abi_version  :: aect_contracts:abi_version(),
          amount       :: non_neg_integer(),
          call_data    :: binary(),
          call_stack   :: [non_neg_integer()],
          gas_price    :: non_neg_integer(),
          gas          :: non_neg_integer()
         }).

-record(meta, { data :: binary() }).

-opaque update() :: #transfer{}
                  | #withdraw{}
                  | #deposit{}
                  | #create_contract{}
                  | #call_contract{}
                  | #meta{}.

-type update_type() :: transfer | withdraw | deposit | create_contract |
                       call_contract | meta.

-export_type([update/0]).

-export([ op_transfer/3
        , op_deposit/2
        , op_withdraw/2
        , op_new_contract/6
        , op_call_contract/6
        , op_call_contract/8
        , op_meta/1
        ]).

-export([serialize/1,
         deserialize/1,
         for_client/1,
         apply_on_trees/6]).

-export([set_vsn/1]).

-export([is_call/1,
         is_contract_create/1,
         extract_call/1,
         extract_caller/1,
         extract_contract_pubkey/1,
         extract_amounts/1,
         extract_abi_version/1]).

-export([from_db_format/1
        ]).

-ifdef(TEST).
-export([type2swagger_name/1]).
-endif.

-spec from_db_format(update() | tuple()) -> update().
from_db_format(#transfer{} = U) ->
    U;
from_db_format(#withdraw{} = U) ->
    U;
from_db_format(#deposit{} = U) ->
    U;
from_db_format(#create_contract{} = U) ->
    U;
from_db_format(#call_contract{} = U) ->
    U;
from_db_format(#meta{} = U) ->
    U;
from_db_format(Tuple) ->
    OldType = element(1, Tuple),
    NewType = maps:get(OldType, #{0 => transfer,
                                  1 => withdraw,
                                  2 => deposit,
                                  3 => create_contract,
                                  4 => call_contract}),
    Updated = setelement(1, Tuple, NewType),
    case Updated of
        #transfer{} -> Updated;
        #withdraw{} -> Updated;
        #deposit{} -> Updated;
        #create_contract{} -> Updated;
        #call_contract{} -> Updated;
        #meta{} -> Updated;
        _ ->
            error(illegal_db_format)
    end.

-spec op_transfer(aeser_id:id(), aeser_id:id(), non_neg_integer()) -> update().
op_transfer(From, To, Amount) ->
    account = aeser_id:specialize_type(From),
    account = aeser_id:specialize_type(To),
    #transfer{from_id = From,
              to_id   = To,
              amount  = Amount}.

-spec op_deposit(aeser_id:id(), non_neg_integer()) -> update().
op_deposit(FromId, Amount) ->
    account = aeser_id:specialize_type(FromId),
    #deposit{from_id = FromId, amount = Amount}.

-spec op_withdraw(aeser_id:id(), non_neg_integer()) -> update().
op_withdraw(ToId, Amount) ->
    account = aeser_id:specialize_type(ToId),
    #withdraw{to_id = ToId, amount = Amount}.

-spec op_new_contract(aeser_id:id(), aect_contracts:vm_version(), aect_contracts:abi_version(),
           binary(), non_neg_integer(), binary()) -> update().
op_new_contract(OwnerId, VmVersion, ABIVersion, Code, Deposit, CallData) ->
    account = aeser_id:specialize_type(OwnerId),
    #create_contract{owner_id    = OwnerId,
                     vm_version  = VmVersion,
                     abi_version = ABIVersion,
                     code        = Code,
                     deposit     = Deposit,
                     call_data   = CallData}.

-spec op_call_contract(aeser_id:id(), aeser_id:id(), aect_contracts:abi_version(),
                       non_neg_integer(), Call, [non_neg_integer()]) -> update()
    when Call :: _.
op_call_contract(CallerId, ContractId, ABIVersion, Amount, CallData, CallStack) ->
    op_call_contract(CallerId, ContractId, ABIVersion, Amount, CallData,
                     CallStack, 1, 1000000).
-spec op_call_contract(aeser_id:id(), aeser_id:id(), aect_contracts:abi_version(),
                       non_neg_integer(), Call,
                       [non_neg_integer()],
                       non_neg_integer(), non_neg_integer()) -> update()
    when Call :: _.
op_call_contract(CallerId, ContractId, ABIVersion, Amount, CallData, CallStack,
                 GasPrice, Gas) ->
    account = aeser_id:specialize_type(CallerId),
    contract = aeser_id:specialize_type(ContractId),
    #call_contract{caller_id = CallerId,
                   contract_id = ContractId,
                   abi_version = ABIVersion,
                   amount = Amount,
                   call_data = CallData,
                   call_stack = CallStack,
                   gas_price = GasPrice,
                   gas = Gas}.

op_meta(Data) ->
    true = can_serialize(meta),
    #meta{ data = Data }.

-spec apply_on_trees(aesc_offchain_update:update(), aec_trees:trees(),
                     aec_trees:trees(), aetx_env:env(),
                     non_neg_integer(), non_neg_integer()) -> aec_trees:trees().
apply_on_trees(Update, Trees0, OnChainTrees, OnChainEnv, Round, Reserve) ->
    case Update of
        #transfer{from_id = FromId, to_id = ToId, amount = Amount} ->
            From = account_pubkey(FromId),
            To = account_pubkey(ToId),
            Trees = remove_tokens(From, Amount, Trees0, Reserve),
            add_tokens(To, Amount, Trees);
        #deposit{from_id = FromId, amount = Amount} ->
            From = account_pubkey(FromId),
            add_tokens(From, Amount, Trees0);
        #withdraw{to_id = ToId, amount = Amount} ->
            To = account_pubkey(ToId),
            remove_tokens(To, Amount, Trees0, Reserve);
        #create_contract{owner_id = OwnerId, vm_version  = VmVersion,
                         abi_version = ABIVersion, code = Code,
                         deposit = Deposit, call_data   = CallData} ->
            Owner = account_pubkey(OwnerId),
            {ContractId, _Contract, Trees1} =
                aect_channel_contract:new(Owner, Round, #{vm => VmVersion, abi => ABIVersion},
                                          Code, Deposit, Trees0),
            ContractPubKey = contract_pubkey(ContractId),
            Trees2 = remove_tokens(Owner, Deposit, Trees1, Reserve),
            Trees3 = create_account(ContractPubKey, Trees2),
            Trees4 = add_tokens(ContractPubKey, Deposit, Trees3),
            Call = aect_call:new(OwnerId, Round, ContractId, Round, 0),
            _Trees = aect_channel_contract:run_new(ContractPubKey, Call, CallData, Trees4,
                                                   OnChainTrees, OnChainEnv);
        #call_contract{caller_id = CallerId, contract_id = ContractId,
                       abi_version = ABIVersion, amount = Amount,
                       call_data = CallData, call_stack = CallStack,
                       gas_price = GasPrice, gas = Gas} ->
            Caller = account_pubkey(CallerId),
            ContractPubKey = contract_pubkey(ContractId),
            Trees1 = remove_tokens(Caller, Amount, Trees0, Reserve),
            Trees2 = add_tokens(ContractPubKey, Amount, Trees1),
            Call = aect_call:new(CallerId, Round, ContractId, Round, GasPrice),
            _Trees = aect_channel_contract:run(ContractPubKey, ABIVersion, Call,
                                               CallData, CallStack,
                                               Trees2, Amount, GasPrice, Gas,
<<<<<<< HEAD
                                               OnChainTrees, OnChainEnv,
                                               Caller)
=======
                                               OnChainTrees, OnChainEnv);
        #meta{} ->
            Trees0
>>>>>>> f51187e8
    end.

-spec for_client(update()) -> map().
for_client(#transfer{from_id = FromId, to_id = ToId, amount = Amount}) ->
    #{<<"op">>      => type2swagger_name(transfer),
      <<"from">>    => aeser_api_encoder:encode(id_hash, FromId),
      <<"to">>      => aeser_api_encoder:encode(id_hash, ToId),
      <<"amount">>  => Amount};
for_client(#withdraw{to_id = ToId, amount = Amount}) ->
    #{<<"op">>      => type2swagger_name(withdraw),
      <<"to">>      => aeser_api_encoder:encode(id_hash, ToId),
      <<"amount">>  => Amount};
for_client(#deposit{from_id = FromId, amount = Amount}) ->
    #{<<"op">>      => type2swagger_name(deposit),
      <<"from">>    => aeser_api_encoder:encode(id_hash, FromId),
      <<"amount">>  => Amount};
for_client(#create_contract{owner_id = OwnerId, vm_version  = VmVersion,
                         abi_version = ABIVersion, code = Code,
                         deposit = Deposit, call_data   = CallData}) ->
    #{<<"op">>          => type2swagger_name(create_contract),
      <<"owner">>       => aeser_api_encoder:encode(id_hash, OwnerId),
      <<"vm_version">>  => VmVersion,
      <<"abi_version">> => ABIVersion,
      <<"code">>        => aeser_api_encoder:encode(contract_bytearray, Code),
      <<"deposit">>     => Deposit,
      <<"call_data">>   => aeser_api_encoder:encode(contract_bytearray, CallData)};
for_client(#call_contract{caller_id = CallerId, contract_id = ContractId,
                          abi_version = ABIVersion, amount = Amount,
                          call_data = CallData, call_stack = CallStack,
                          gas_price = GasPrice, gas = Gas}) ->
    #{<<"op">>          => type2swagger_name(call_contract),
      <<"caller_id">>   => aeser_api_encoder:encode(id_hash, CallerId),
      <<"contract_id">> => aeser_api_encoder:encode(id_hash, ContractId),
      <<"abi_version">> => ABIVersion,
      <<"amount">>      => Amount,
      <<"gas">>         => Gas,
      <<"gas_price">>   => GasPrice,
      <<"call_data">>   => aeser_api_encoder:encode(contract_bytearray, CallData),
      <<"call_stack">>  => CallStack};
for_client(#meta{data = Data}) ->
    #{<<"op">>   => type2swagger_name(meta),
      <<"data">> => Data}.

update_vsn_key() ->
    {?MODULE, update_vsn}.

get_update_vsn() ->
    case get(update_vsn_key()) of
        undefined ->
            ?UPDATE_VSN;
        V ->
            V
    end.

set_vsn(V) when ?UPDATE_VSN_1_OR_2(V) ->
    lager:debug("set serialization vsn to ~p", [V]),
    put(update_vsn_key(), V),
    ok.

-spec serialize(update()) -> binary().
serialize(Update) ->
    Fields = update2fields(Update),
    Vsn = get_update_vsn(),
    UpdateType = record_to_update_type(Update),
    aeser_chain_objects:serialize(
      ut2type(UpdateType),
      Vsn,
      update_serialization_template(Vsn, UpdateType),
      Fields).

-spec deserialize(binary()) -> update().
deserialize(Bin) ->
    {Type, Vsn, RawFields} =
        aeser_chain_objects:deserialize_type_and_vsn(Bin),
    UpdateType = type2ut(Type),
    Template = update_serialization_template(Vsn, UpdateType),
    Fields = aeserialization:decode_fields(Template, RawFields),
    fields2update(UpdateType, Fields).

update2fields(#transfer{from_id = FromId, to_id = ToId, amount = Amount}) ->
    [ {from,    FromId},
      {to,      ToId},
      {amount,  Amount}];
update2fields(#deposit{from_id = FromId, amount = Amount}) ->
    [ {from,    FromId},
      {amount,  Amount}];
update2fields(#withdraw{to_id = ToId, amount = Amount}) ->
    [ {to,      ToId},
      {amount,  Amount}];
update2fields(#create_contract{owner_id = OwnerId, vm_version  = VmVersion,
                               abi_version = ABIVersion, code = Code,
                               deposit = Deposit, call_data   = CallData}) ->
    [ {owner, OwnerId},
      {ct_version, aect_contracts:pack_vm_abi(#{vm => VmVersion, abi => ABIVersion})},
      {code, Code},
      {deposit, Deposit},
      {call_data, CallData}];
update2fields(#call_contract{caller_id = CallerId, contract_id = ContractId,
                             abi_version = ABIVersion, amount = Amount,
                             call_data = CallData, call_stack = CallStack,
                             gas_price = GasPrice, gas = Gas}) ->
    [ {caller, CallerId},
      {contract, ContractId},
      {abi_version, ABIVersion},
      {amount, Amount},
      {gas, Gas},
      {gas_price, GasPrice},
      {call_data, CallData},
      {call_stack, CallStack}];
update2fields(#meta{data = Data}) ->
    [ {data, Data} ].

-spec fields2update(update_type(), list()) -> update().
fields2update(transfer, [{from,   From},
                         {to,     To},
                         {amount, Amount}]) ->
    op_transfer(From, To, Amount);
fields2update(deposit, [{from,   From},
                        {amount, Amount}]) ->
    op_deposit(From, Amount);
fields2update(withdraw, [{to,    To},
                         {amount, Amount}]) ->
    op_withdraw(To, Amount);
fields2update(create_contract, [{owner, OwnerId},
                                {ct_version, CTVersion},
                                {code, Code},
                                {deposit, Deposit},
                                {call_data, CallData}]) ->
    #{vm := VmVersion, abi := ABIVersion} = aect_contracts:split_vm_abi(CTVersion),
    op_new_contract(OwnerId, VmVersion, ABIVersion, Code, Deposit, CallData);
fields2update(call_contract, [ {caller, CallerId},
                               {contract, ContractId},
                               {abi_version, ABIVersion},
                               {amount, Amount},
                               {gas, Gas},
                               {gas_price, GasPrice},
                               {call_data, CallData},
                               {call_stack, CallStack}]) ->
    op_call_contract(CallerId, ContractId, ABIVersion, Amount, CallData,
                     CallStack, GasPrice, Gas);
fields2update(meta, [{data, Data}]) ->
    op_meta(Data).

-spec ut2type(update_type())  -> atom().
ut2type(transfer)             -> channel_offchain_update_transfer;
ut2type(deposit)              -> channel_offchain_update_deposit;
ut2type(withdraw)             -> channel_offchain_update_withdraw;
ut2type(create_contract)      -> channel_offchain_update_create_contract;
ut2type(call_contract)        -> channel_offchain_update_call_contract;
ut2type(meta)                 -> channel_offchain_update_meta.

-spec type2ut(atom()) -> update_type().
type2ut(channel_offchain_update_transfer)         -> transfer;
type2ut(channel_offchain_update_deposit)          -> deposit;
type2ut(channel_offchain_update_withdraw)         -> withdraw;
type2ut(channel_offchain_update_create_contract)  -> create_contract;
type2ut(channel_offchain_update_call_contract)    -> call_contract;
type2ut(channel_offchain_update_meta)             -> meta.

-spec type2swagger_name(update_type()) -> binary().
type2swagger_name(transfer)        -> <<"OffChainTransfer">>;
type2swagger_name(deposit)         -> <<"OffChainDeposit">>;
type2swagger_name(withdraw)        -> <<"OffChainWithdrawal">>;
type2swagger_name(create_contract) -> <<"OffChainNewContract">>;
type2swagger_name(call_contract)   -> <<"OffChainCallContract">>;
type2swagger_name(meta)            -> <<"OffChainMeta">>.

-spec update_serialization_template(non_neg_integer(), update_type()) -> list().
update_serialization_template(V, transfer) when ?UPDATE_VSN_1_OR_2(V) ->
    [ {from,    id},
      {to,      id},
      {amount,  int}];
update_serialization_template(V, deposit) when ?UPDATE_VSN_1_OR_2(V) ->
    [ {from,    id},
      {amount,  int}];
update_serialization_template(V, withdraw) when ?UPDATE_VSN_1_OR_2(V) ->
    [ {to,      id},
      {amount,  int}];
update_serialization_template(V, create_contract) when ?UPDATE_VSN_1_OR_2(V) ->
    [ {owner,       id},
      {ct_version,  int},
      {code,        binary},
      {deposit,     int},
      {call_data,   binary}];
update_serialization_template(V, call_contract) when ?UPDATE_VSN_1_OR_2(V) ->
    [ {caller,      id},
      {contract,    id},
      {abi_version, int},
      {amount,      int},
      {gas,         int},
      {gas_price,   int},
      {call_data,   binary},
      {call_stack,  [int]}];
update_serialization_template(?UPDATE_VSN, meta) ->
    [ {data, binary} ].

-spec record_to_update_type(update()) -> update_type().
record_to_update_type(#transfer{})        -> transfer;
record_to_update_type(#deposit{})         -> deposit;
record_to_update_type(#withdraw{})        -> withdraw;
record_to_update_type(#create_contract{}) -> create_contract;
record_to_update_type(#call_contract{})   -> call_contract;
record_to_update_type(#meta{})            -> meta.

check_min_amt(Amt, Reserve) ->
    if Amt < Reserve ->
            update_error(insufficient_balance);
       true ->
            Amt
    end.

create_account(Pubkey, Trees) ->
    AccountTrees = aec_trees:accounts(Trees),
    %TODO none = aec_accounts_trees:lookup(Pubkey, Trees),
    Acc = aec_accounts:new(Pubkey, 0),
    AccountTrees1 = aec_accounts_trees:enter(Acc, AccountTrees),
    aec_trees:set_accounts(Trees, AccountTrees1).


add_tokens(Pubkey, Amount, Trees) ->
    AccountTrees = aec_trees:accounts(Trees),
    Acc0 = aec_accounts_trees:get(Pubkey, AccountTrees), %% enforce account is present
    {ok, Acc} = aec_accounts:earn(Acc0, Amount),
    AccountTrees1 = aec_accounts_trees:enter(Acc, AccountTrees),
    aec_trees:set_accounts(Trees, AccountTrees1).

remove_tokens(Pubkey, Amount, Trees, Reserve) ->
    AccountTrees = aec_trees:accounts(Trees),
    Acc0 = aec_accounts_trees:get(Pubkey, AccountTrees),
    Balance = aec_accounts:balance(Acc0),
    check_min_amt(Balance - Amount, Reserve),
    Nonce = aec_accounts:nonce(Acc0),
    {ok, Acc} = aec_accounts:spend(Acc0, Amount, Nonce), %no nonce bump
    AccountTrees1 = aec_accounts_trees:enter(Acc, AccountTrees),
    aec_trees:set_accounts(Trees, AccountTrees1).

account_pubkey(Id) ->
    aeser_id:specialize(Id, account).

contract_pubkey(Id) ->
    aeser_id:specialize(Id, contract).

-spec extract_caller(update()) -> aec_keys:pubkey().
extract_caller(#call_contract{caller_id = CallerId}) ->
    account_pubkey(CallerId);
extract_caller(#create_contract{owner_id = OwnerId}) ->
    account_pubkey(OwnerId).

-spec is_call(update()) -> boolean().
is_call(#call_contract{}) ->
      true;
is_call(_) ->
      false.

-spec is_contract_create(update()) -> boolean().
is_contract_create(#create_contract{}) ->
      true;
is_contract_create(_) ->
      false.

-spec extract_call(aesc_offchain_update:update()) -> {aect_contracts:pubkey(), aec_keys:pubkey()}
                                                     | not_call.
extract_call(Update) ->
    case Update of
        #call_contract{caller_id = CallerId, contract_id = ContractId} ->
            {contract_pubkey(ContractId), account_pubkey(CallerId)};
        _ -> not_call
    end.

-spec extract_contract_pubkey(update()) -> aect_contracts:pubkey().
extract_contract_pubkey(#call_contract{contract_id = ContractId}) ->
    contract_pubkey(ContractId).

-spec extract_amounts(update()) -> {non_neg_integer(),
                                    non_neg_integer(),
                                    non_neg_integer()} | not_call.
extract_amounts(Update) ->
    case Update of
        #call_contract{amount = Amount, gas_price = GasPrice, gas = Gas}->
            {Amount, GasPrice, Gas};
        _ -> not_call
    end.

-spec extract_abi_version(update()) -> aect_contracts:abi_version().
extract_abi_version(#call_contract{abi_version = ABIVersion}) ->
    ABIVersion.

update_error(Err) ->
    error({off_chain_update_error, Err}).

can_serialize(Op) ->
    can_serialize(Op, get_update_vsn()).

can_serialize(meta, ?UPDATE_VSN_1) -> error(meta_not_allowed);
can_serialize(_   ,             _) -> true.<|MERGE_RESOLUTION|>--- conflicted
+++ resolved
@@ -216,14 +216,10 @@
             _Trees = aect_channel_contract:run(ContractPubKey, ABIVersion, Call,
                                                CallData, CallStack,
                                                Trees2, Amount, GasPrice, Gas,
-<<<<<<< HEAD
                                                OnChainTrees, OnChainEnv,
-                                               Caller)
-=======
-                                               OnChainTrees, OnChainEnv);
+                                               Caller);
         #meta{} ->
             Trees0
->>>>>>> f51187e8
     end.
 
 -spec for_client(update()) -> map().
